--- conflicted
+++ resolved
@@ -11,17 +11,8 @@
   #include <ifaddrs.h>
 }
 
-<<<<<<< HEAD
 std::array<uint32_t, prm::bitstream_id_size> Common::get_bitstream_id() {
-    return sts.read_array<uint32_t, prm::bitstream_id_size>();
-=======
-std::array<uint32_t, prm::bitstream_id_size> Common::get_bitstream_id()
-{
-    for (uint32_t i=0; i<bitstream_id.size(); i++)
-        bitstream_id[i] = sts.read_reg(reg::bitstream_id + 4 * i);
-
-    return bitstream_id;
->>>>>>> 4e8286d9
+    return sts.read_array<uint32_t, prm::bitstream_id_size, reg::bitstream_id>();
 }
 
 uint64_t Common::get_dna()
