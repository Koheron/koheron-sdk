/// Common commands for all bitstreams
///
/// (c) Koheron

#ifndef __DRIVERS_COMMON_HPP__
#define __DRIVERS_COMMON_HPP__

#include <array>

#include <drivers/lib/dev_mem.hpp>
#include <drivers/addresses.hpp>
#include <drivers/init/init.hpp>

class Common
{
  public:
    Common(DevMem& dvm_)
    : dvm(dvm_)
    {
<<<<<<< HEAD
        cfg = dvm->add_memory_map(CONFIG_ADDR, CONFIG_RANGE);
        sts = dvm->add_memory_map(STATUS_ADDR, STATUS_RANGE, PROT_READ);
=======
        cfg = dvm.add_memory_map(CONFIG_ADDR, CONFIG_RANGE);
        sts = dvm.add_memory_map(STATUS_ADDR, STATUS_RANGE, PROT_READ);
>>>>>>> 921deafb
    }

    std::array<uint32_t, BITSTREAM_ID_SIZE> get_bitstream_id();

    uint64_t get_dna();

    void set_led(uint32_t value) {
<<<<<<< HEAD
    	cfg->write<LED_OFF>(value);
    }

    uint32_t get_led() {
    	return cfg->read<LED_OFF>();
=======
    	cfg.write<LED_OFF>(value);
    }

    uint32_t get_led() {
    	return cfg.read<LED_OFF>();
>>>>>>> 921deafb
    }

    void ip_on_leds();

    void init() {
        ip_on_leds();
        Init init(dvm);
        init.load_settings();
    };

  private:
    DevMem& dvm;
<<<<<<< HEAD

    MemoryMap *cfg;
    MemoryMap *sts;
=======
    MemoryMap *config_map;
    MemoryMap *status_map;
>>>>>>> 921deafb

    std::array<uint32_t, BITSTREAM_ID_SIZE> bitstream_id;
};

#endif // __DRIVERS_COMMON_HPP__<|MERGE_RESOLUTION|>--- conflicted
+++ resolved
@@ -17,13 +17,8 @@
     Common(DevMem& dvm_)
     : dvm(dvm_)
     {
-<<<<<<< HEAD
         cfg = dvm->add_memory_map(CONFIG_ADDR, CONFIG_RANGE);
         sts = dvm->add_memory_map(STATUS_ADDR, STATUS_RANGE, PROT_READ);
-=======
-        cfg = dvm.add_memory_map(CONFIG_ADDR, CONFIG_RANGE);
-        sts = dvm.add_memory_map(STATUS_ADDR, STATUS_RANGE, PROT_READ);
->>>>>>> 921deafb
     }
 
     std::array<uint32_t, BITSTREAM_ID_SIZE> get_bitstream_id();
@@ -31,19 +26,11 @@
     uint64_t get_dna();
 
     void set_led(uint32_t value) {
-<<<<<<< HEAD
     	cfg->write<LED_OFF>(value);
     }
 
     uint32_t get_led() {
     	return cfg->read<LED_OFF>();
-=======
-    	cfg.write<LED_OFF>(value);
-    }
-
-    uint32_t get_led() {
-    	return cfg.read<LED_OFF>();
->>>>>>> 921deafb
     }
 
     void ip_on_leds();
@@ -56,14 +43,8 @@
 
   private:
     DevMem& dvm;
-<<<<<<< HEAD
-
     MemoryMap *cfg;
     MemoryMap *sts;
-=======
-    MemoryMap *config_map;
-    MemoryMap *status_map;
->>>>>>> 921deafb
 
     std::array<uint32_t, BITSTREAM_ID_SIZE> bitstream_id;
 };
