--- conflicted
+++ resolved
@@ -17,8 +17,8 @@
     Common(DevMem& dvm_)
     : dvm(dvm_)
     {
-        cfg = dvm.add_memory_map(CONFIG_ADDR, CONFIG_RANGE);
-        sts = dvm.add_memory_map(STATUS_ADDR, STATUS_RANGE, PROT_READ);
+        cfg = dvm->add_memory_map(CONFIG_ADDR, CONFIG_RANGE);
+        sts = dvm->add_memory_map(STATUS_ADDR, STATUS_RANGE, PROT_READ);
     }
 
     std::array<uint32_t, BITSTREAM_ID_SIZE> get_bitstream_id();
@@ -26,11 +26,11 @@
     uint64_t get_dna();
 
     void set_led(uint32_t value) {
-    	cfg.write<LED_OFF>(value);
+    	cfg->write<LED_OFF>(value);
     }
 
     uint32_t get_led() {
-    	return cfg.read<LED_OFF>();
+    	return cfg->read<LED_OFF>();
     }
 
     void ip_on_leds();
@@ -44,13 +44,8 @@
   private:
     DevMem& dvm;
 
-<<<<<<< HEAD
-    MemoryMap& cfg;
-    MemoryMap& sts;
-=======
-    MemoryMap *config_map;
-    MemoryMap *status_map;
->>>>>>> f9e7998d
+    MemoryMap *cfg;
+    MemoryMap *sts;
 
     std::array<uint32_t, BITSTREAM_ID_SIZE> bitstream_id;
 };
