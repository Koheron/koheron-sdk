--- conflicted
+++ resolved
@@ -29,19 +29,9 @@
     adc_2_map  = dvm.add_memory_map(ADC2_ADDR, ADC2_RANGE);
     rambuf_map = dvm.add_memory_map(RAMBUF_ADDR, RAMBUF_RANGE);
 
-<<<<<<< HEAD
     raw_data_1 = dvm.get_buffer_ptr<uint32_t>(adc_1_map);
     raw_data_2 = dvm.get_buffer_ptr<uint32_t>(adc_2_map);
     rambuf_data = dvm.get_buffer_ptr<float>(rambuf_map);
-=======
-    // raw_data_1 = reinterpret_cast<uint32_t*>(dvm.get_base_addr(adc_1_map));
-    // raw_data_2 = reinterpret_cast<uint32_t*>(dvm.get_base_addr(adc_2_map));
-    // rambuf_data = reinterpret_cast<float*>(dvm.get_base_addr(rambuf_map));
-
-    raw_data_1 = dvm.read_buff32(adc_1_map);
-    raw_data_2 = dvm.read_buff32(adc_2_map);
-    rambuf_data = dvm.read_buff32(rambuf_map);
->>>>>>> 55ea62f1
 
     mmap_buf = mmap(NULL, 16384*4, PROT_READ|PROT_WRITE, MAP_SHARED|MAP_ANONYMOUS, -1, 0);
 
