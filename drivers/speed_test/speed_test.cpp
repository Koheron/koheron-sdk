/// (c) Koheron

#include "speed_test.hpp"

//http://es.codeover.org/questions/34888683/arm-neon-memcpy-optimized-for-uncached-memory
void mycopy(volatile unsigned char *dst, volatile unsigned char *src, int sz)
{
    if (sz & 63) {
        sz = (sz & -64) + 64;
    }
    asm volatile (
        "NEONCopyPLD:                          \n"
        "    VLDM %[src]!,{d0-d7}                 \n"
        "    VSTM %[dst]!,{d0-d7}                 \n"
        "    SUBS %[sz],%[sz],#0x40                 \n"
        "    BGT NEONCopyPLD                  \n"
        : [dst]"+r"(dst), [src]"+r"(src), [sz]"+r"(sz) : : "d0", "d1", "d2", "d3", "d4", "d5", "d6", "d7", "cc", "memory");
}


SpeedTest::SpeedTest(DevMem& dvm_)
: dvm(dvm_)
, data_decim(0)
, data_all_int(0)
{
    cfg = dvm.add_memory_map(CONFIG_ADDR, CONFIG_RANGE);
    sts = dvm.add_memory_map(STATUS_ADDR, STATUS_RANGE, PROT_READ);
    adc_1_map  = dvm.add_memory_map(ADC1_ADDR, ADC1_RANGE);
    adc_2_map  = dvm.add_memory_map(ADC2_ADDR, ADC2_RANGE);
    rambuf_map = dvm.add_memory_map(RAMBUF_ADDR, RAMBUF_RANGE);

<<<<<<< HEAD
    raw_data_1 = adc_1_map.get_ptr<uint32_t>();
    raw_data_2 = adc_2_map.get_ptr<uint32_t>(adc_2_map);
    rambuf_data = rambuf_map.get_ptr<float>(rambuf_map);
=======
    raw_data_1 = adc_1_map->get_ptr<uint32_t>();
    raw_data_2 = adc_2_map->get_ptr<uint32_t>(adc_2_map);
    rambuf_data = rambuf_map->get_ptr<float>(rambuf_map);
>>>>>>> 921deafb

    mmap_buf = mmap(NULL, 16384*4, PROT_READ|PROT_WRITE, MAP_SHARED|MAP_ANONYMOUS, -1, 0);

    data_all_int = std::vector<uint32_t>(WFM_SIZE, 0);
}

// http://stackoverflow.com/questions/12276675/modulus-with-negative-numbers-in-c
inline long long int mod(long long int k, long long int n)
{
    return ((k %= n) < 0) ? k+n : k;
}

// Read the two channels in raw format
std::array<float, 2*WFM_SIZE>& SpeedTest::read_raw_all()
{
<<<<<<< HEAD
    cfg.set_bit<ADDR_OFF, 1>();
=======
    cfg->set_bit<ADDR_OFF, 1>();
>>>>>>> 921deafb

    for (unsigned int i=0; i<WFM_SIZE; i++) {
        data_all[i] = raw_data_1[i];
        data_all[i + WFM_SIZE] = raw_data_2[i];
    }

<<<<<<< HEAD
    cfg.clear_bit<ADDR_OFF, 1>();
=======
    cfg->clear_bit<ADDR_OFF, 1>();
>>>>>>> 921deafb
    return data_all;
}<|MERGE_RESOLUTION|>--- conflicted
+++ resolved
@@ -29,15 +29,9 @@
     adc_2_map  = dvm.add_memory_map(ADC2_ADDR, ADC2_RANGE);
     rambuf_map = dvm.add_memory_map(RAMBUF_ADDR, RAMBUF_RANGE);
 
-<<<<<<< HEAD
-    raw_data_1 = adc_1_map.get_ptr<uint32_t>();
-    raw_data_2 = adc_2_map.get_ptr<uint32_t>(adc_2_map);
-    rambuf_data = rambuf_map.get_ptr<float>(rambuf_map);
-=======
     raw_data_1 = adc_1_map->get_ptr<uint32_t>();
     raw_data_2 = adc_2_map->get_ptr<uint32_t>(adc_2_map);
     rambuf_data = rambuf_map->get_ptr<float>(rambuf_map);
->>>>>>> 921deafb
 
     mmap_buf = mmap(NULL, 16384*4, PROT_READ|PROT_WRITE, MAP_SHARED|MAP_ANONYMOUS, -1, 0);
 
@@ -53,21 +47,13 @@
 // Read the two channels in raw format
 std::array<float, 2*WFM_SIZE>& SpeedTest::read_raw_all()
 {
-<<<<<<< HEAD
-    cfg.set_bit<ADDR_OFF, 1>();
-=======
     cfg->set_bit<ADDR_OFF, 1>();
->>>>>>> 921deafb
 
     for (unsigned int i=0; i<WFM_SIZE; i++) {
         data_all[i] = raw_data_1[i];
         data_all[i + WFM_SIZE] = raw_data_2[i];
     }
 
-<<<<<<< HEAD
-    cfg.clear_bit<ADDR_OFF, 1>();
-=======
     cfg->clear_bit<ADDR_OFF, 1>();
->>>>>>> 921deafb
     return data_all;
 }