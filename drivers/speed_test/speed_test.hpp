--- conflicted
+++ resolved
@@ -61,19 +61,11 @@
   private:
     DevMem& dvm;
 
-<<<<<<< HEAD
-    MemoryMap& cfg;
-    MemoryMap& sts;
-    MemoryMap& adc_1_map;
-    MemoryMap& adc_2_map;
-    MemoryMap& rambuf_map;
-=======
     MemoryMap *cfg;
     MemoryMap *sts;
     MemoryMap *adc_1_map;
     MemoryMap *adc_2_map;
     MemoryMap *rambuf_map;
->>>>>>> 921deafb
     void *mmap_buf;
 
     uint32_t *raw_data_1 = nullptr;
