/// Device memory manager
///
/// (c) Koheron

#ifndef __DRIVERS_CORE_DEV_MEM_HPP__
#define __DRIVERS_CORE_DEV_MEM_HPP__

#include <map>
#include <vector>
#include <array>
#include <cstdint>
#include <string>
#include <memory>
#include <assert.h> 

extern "C" {
    #include <fcntl.h>
    #include <sys/mman.h>
}

#include "memory_map.hpp"

/// @namespace Klib
/// @brief Namespace of the Koheron library
namespace Klib {

struct MemoryRegion
{
    uintptr_t phys_addr;
    uint32_t range;
};

/// ID of a memory map
typedef uint32_t MemMapID;

class MemMapIdPool
{
  public:
    MemMapIdPool() : reusable_ids(0) {};

    MemMapID get_id(unsigned int num_maps);
    void release_id(MemMapID id);
  private:
    std::vector<MemMapID> reusable_ids;
};

#define ASSERT_WRITABLE assert((mem_maps.at(id)->GetProtection() & PROT_WRITE) == PROT_WRITE);
<<<<<<< HEAD
#define ASSERT_READABLE assert((mem_maps.at(id)->GetProtection() & PROT_READ) == PROT_READ);
=======
>>>>>>> 29701d00

/// Device memory manager
/// A memory maps factory
class DevMem
{
  public:
    DevMem(uintptr_t addr_limit_down_=0x0, uintptr_t addr_limit_up_=0x0);
    ~DevMem();

    /// Open the /dev/mem driver
    int Open();

    /// Close all the memory maps
    /// @return 0 if succeed, -1 else
    int Close();

    /// Current number of memory maps
    static unsigned int num_maps;

    template<size_t N>
    std::array<MemMapID, N> 
    RequestMemoryMaps(std::array<MemoryRegion, N> regions);

    int CheckMap(MemMapID id) {return static_cast<int>(id);}

    template<typename... map_id> int CheckMaps(map_id... id);

    // Helper function to check the IDs returned by RequestMemoryMaps
    template<size_t N>
    int CheckMapIDs(std::array<MemMapID, N> ids);

    int Resize(MemMapID id, uint32_t length) {return mem_maps.at(id)->Resize(length);}

    /// Create a new memory map
    /// @addr Base address of the map
    /// @size Size of the map
    /// @protection Access protection
    /// @return An ID to the created map,
    ///         or -1 if an error occured
    MemMapID AddMemoryMap(uintptr_t addr, uint32_t size, 
<<<<<<< HEAD
                          int protection = PROT_READ|PROT_WRITE);
=======
                          int permissions = PROT_READ|PROT_WRITE);
>>>>>>> 29701d00

    /// Remove a memory map
    /// @id ID of the memory map to be removed
    void RmMemoryMap(MemMapID id);

    /// Remove all the memory maps
    void RemoveAll();

    uintptr_t GetBaseAddr(MemMapID id) {return mem_maps.at(id)->GetBaseAddr();}
    int GetStatus(MemMapID id)         {return mem_maps.at(id)->GetStatus();}

    /// Return 1 if a memory map failed
    int IsFailed();

    bool is_ok() {return !IsFailed();}

<<<<<<< HEAD
    void write32(MemMapID id, uint32_t offset, uint32_t value) {
        ASSERT_WRITABLE
        *(volatile uintptr_t *) (GetBaseAddr(id) + offset) = value;
    }

    void write_buff32(MemMapID id, uint32_t offset,
                      const uint32_t *data_ptr, uint32_t buff_size) {
        ASSERT_WRITABLE
        uintptr_t addr = GetBaseAddr(id) + offset;
        for(uint32_t i=0; i < buff_size; i++)
            *(volatile uintptr_t *) (addr + sizeof(uint32_t) * i) = data_ptr[i];
    }

    template<typename T>
    T* read_buffer(MemMapID id, uint32_t offset = 0) {
        ASSERT_READABLE
        return reinterpret_cast<T*>(GetBaseAddr(id) + offset);
=======
    void write32(MemMapID id, uint32_t offset, uint32_t value)
    {
        ASSERT_WRITABLE
        WriteReg32(GetBaseAddr(id) + offset, value);
    }

    void write_buff32(MemMapID id, uint32_t offset, 
                      const uint32_t *data_ptr, uint32_t buff_size)
    {
        ASSERT_WRITABLE
        WriteBuff32(GetBaseAddr(id) + offset, data_ptr, buff_size);
>>>>>>> 29701d00
    }

    uint32_t* read_buff32(MemMapID id, uint32_t offset = 0) {
        return read_buffer<uint32_t>(id, offset);
    }

    uint32_t read32(MemMapID id, uint32_t offset) {
        ASSERT_READABLE
        return *(volatile uintptr_t *) (GetBaseAddr(id) + offset);
    }

    void set_bit(MemMapID id, uint32_t offset, uint32_t index) {
        ASSERT_WRITABLE
        uintptr_t addr = GetBaseAddr(id) + offset;
        *(volatile uintptr_t *) addr = *((volatile uintptr_t *) addr) | (1 << index);
    }

<<<<<<< HEAD
    void clear_bit(MemMapID id, uint32_t offset, uint32_t index) {
        ASSERT_WRITABLE
        uintptr_t addr = GetBaseAddr(id) + offset;
        *(volatile uintptr_t *) addr = *((volatile uintptr_t *) addr) & ~(1 << index);
    }

    void toggle_bit(MemMapID id, uint32_t offset, uint32_t index) {
        ASSERT_WRITABLE
        uintptr_t addr = GetBaseAddr(id) + offset;
        *(volatile uintptr_t *) addr = *((volatile uintptr_t *) addr) ^ (1 << index);
    }

    bool read_bit(MemMapID id, uint32_t offset, uint32_t index) {
        ASSERT_READABLE
        return *((volatile uintptr_t *) (GetBaseAddr(id) + offset)) & (1 << index);
    }

    void mask_and(MemMapID id, uint32_t offset, uint32_t mask) {
        ASSERT_WRITABLE
        uintptr_t addr = GetBaseAddr(id) + offset;
        *(volatile uintptr_t *) addr &= mask;
    }

    void mask_or(MemMapID id, uint32_t offset, uint32_t mask) {
        ASSERT_WRITABLE
        uintptr_t addr = GetBaseAddr(id) + offset;
        *(volatile uintptr_t *) addr |= mask;
=======
    void set_bit(MemMapID id, uint32_t offset, uint32_t index)
    {
        ASSERT_WRITABLE
        SetBit(GetBaseAddr(id) + offset, index);
    }

    void clear_bit(MemMapID id, uint32_t offset, uint32_t index)
    {
        ASSERT_WRITABLE
        ClearBit(GetBaseAddr(id) + offset, index);
    }

    void toggle_bit(MemMapID id, uint32_t offset, uint32_t index)
    {
        ASSERT_WRITABLE
        ToggleBit(GetBaseAddr(id) + offset, index);
    }

    void mask_and(MemMapID id, uint32_t offset, uint32_t mask)
    {
        ASSERT_WRITABLE
        MaskAnd(GetBaseAddr(id) + offset, mask);
    }

    void mask_or(MemMapID id, uint32_t offset, uint32_t mask)
    {
        ASSERT_WRITABLE
        MaskOr(GetBaseAddr(id) + offset, mask);
>>>>>>> 29701d00
    }

    /// True if the /dev/mem device is open
    bool IsOpen() const {return is_open;}

  private:
    int fd;         ///< /dev/mem file ID
    bool is_open;   ///< True if /dev/mem open
    
    /// Limit addresses
    uintptr_t addr_limit_down;
    uintptr_t addr_limit_up;
    bool is_forbidden_address(uintptr_t addr);
    MemMapID create_memory_map(uintptr_t addr, uint32_t size, int protection);

    std::map<MemMapID, std::unique_ptr<MemoryMap>> mem_maps;
    MemMapIdPool id_pool;
};


// Helper to build an std::array of memory regions without
// specifying the length. Called as:
// mem_regions(
//     Klib::MemoryRegion({ ADDR1, RANGE1 }),
//     ...
//     Klib::MemoryRegion({ ADDRn, RANGEn })
// )
template<typename... region>
constexpr auto mem_regions(region&&... args) 
    -> std::array<Klib::MemoryRegion, sizeof...(args)>
{
    return {{std::forward<region>(args)...}};
}

template<size_t N>
std::array<MemMapID, N> 
DevMem::RequestMemoryMaps(std::array<MemoryRegion, N> regions)
{
    auto map_ids = std::array<MemMapID, N>();
    map_ids.fill(static_cast<MemMapID>(-1));
    uint32_t i = 0;

    for (auto& region : regions) {
        map_ids[i] = AddMemoryMap(region.phys_addr, region.range);
        i++;
    }

    return map_ids;
}

template<size_t N>
int DevMem::CheckMapIDs(std::array<MemMapID, N> ids)
{
    for (auto& id : ids)
        if (CheckMap(id) < 0)
            return -1;

    return 0;
}

template<typename... map_id>
constexpr auto ids_array(map_id&&... args) 
    -> std::array<MemMapID, sizeof...(args)>
{
    return {{std::forward<map_id>(args)...}};
}

template<typename... map_id>
int DevMem::CheckMaps(map_id... id)
{
    return CheckMapIDs(ids_array(id...));
}

}; // namespace Klib

#endif // __DRIVERS_CORE_DEV_MEM_HPP__<|MERGE_RESOLUTION|>--- conflicted
+++ resolved
@@ -45,10 +45,7 @@
 };
 
 #define ASSERT_WRITABLE assert((mem_maps.at(id)->GetProtection() & PROT_WRITE) == PROT_WRITE);
-<<<<<<< HEAD
 #define ASSERT_READABLE assert((mem_maps.at(id)->GetProtection() & PROT_READ) == PROT_READ);
-=======
->>>>>>> 29701d00
 
 /// Device memory manager
 /// A memory maps factory
@@ -88,12 +85,8 @@
     /// @protection Access protection
     /// @return An ID to the created map,
     ///         or -1 if an error occured
-    MemMapID AddMemoryMap(uintptr_t addr, uint32_t size, 
-<<<<<<< HEAD
-                          int protection = PROT_READ|PROT_WRITE);
-=======
-                          int permissions = PROT_READ|PROT_WRITE);
->>>>>>> 29701d00
+    MemMapID AddMemoryMap(uintptr_t addr, uint32_t size, int protection = PROT_READ|PROT_WRITE);
+
 
     /// Remove a memory map
     /// @id ID of the memory map to be removed
@@ -110,7 +103,6 @@
 
     bool is_ok() {return !IsFailed();}
 
-<<<<<<< HEAD
     void write32(MemMapID id, uint32_t offset, uint32_t value) {
         ASSERT_WRITABLE
         *(volatile uintptr_t *) (GetBaseAddr(id) + offset) = value;
@@ -128,19 +120,6 @@
     T* read_buffer(MemMapID id, uint32_t offset = 0) {
         ASSERT_READABLE
         return reinterpret_cast<T*>(GetBaseAddr(id) + offset);
-=======
-    void write32(MemMapID id, uint32_t offset, uint32_t value)
-    {
-        ASSERT_WRITABLE
-        WriteReg32(GetBaseAddr(id) + offset, value);
-    }
-
-    void write_buff32(MemMapID id, uint32_t offset, 
-                      const uint32_t *data_ptr, uint32_t buff_size)
-    {
-        ASSERT_WRITABLE
-        WriteBuff32(GetBaseAddr(id) + offset, data_ptr, buff_size);
->>>>>>> 29701d00
     }
 
     uint32_t* read_buff32(MemMapID id, uint32_t offset = 0) {
@@ -158,7 +137,6 @@
         *(volatile uintptr_t *) addr = *((volatile uintptr_t *) addr) | (1 << index);
     }
 
-<<<<<<< HEAD
     void clear_bit(MemMapID id, uint32_t offset, uint32_t index) {
         ASSERT_WRITABLE
         uintptr_t addr = GetBaseAddr(id) + offset;
@@ -186,36 +164,6 @@
         ASSERT_WRITABLE
         uintptr_t addr = GetBaseAddr(id) + offset;
         *(volatile uintptr_t *) addr |= mask;
-=======
-    void set_bit(MemMapID id, uint32_t offset, uint32_t index)
-    {
-        ASSERT_WRITABLE
-        SetBit(GetBaseAddr(id) + offset, index);
-    }
-
-    void clear_bit(MemMapID id, uint32_t offset, uint32_t index)
-    {
-        ASSERT_WRITABLE
-        ClearBit(GetBaseAddr(id) + offset, index);
-    }
-
-    void toggle_bit(MemMapID id, uint32_t offset, uint32_t index)
-    {
-        ASSERT_WRITABLE
-        ToggleBit(GetBaseAddr(id) + offset, index);
-    }
-
-    void mask_and(MemMapID id, uint32_t offset, uint32_t mask)
-    {
-        ASSERT_WRITABLE
-        MaskAnd(GetBaseAddr(id) + offset, mask);
-    }
-
-    void mask_or(MemMapID id, uint32_t offset, uint32_t mask)
-    {
-        ASSERT_WRITABLE
-        MaskOr(GetBaseAddr(id) + offset, mask);
->>>>>>> 29701d00
     }
 
     /// True if the /dev/mem device is open
