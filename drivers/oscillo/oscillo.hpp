/// Oscilloscope driver
///
/// (c) Koheron

#ifndef __DRIVERS_CORE_OSCILLO_HPP__
#define __DRIVERS_CORE_OSCILLO_HPP__

#include <vector>

#include <drivers/lib/dev_mem.hpp>
#include <drivers/addresses.hpp>

#define SAMPLING_RATE 125E6
#define WFM_SIZE ADC1_RANGE/sizeof(float)

class Oscillo
{
  public:
    Oscillo(Klib::DevMem& dvm_);

    int Open() {return dvm.is_ok() ? 0 : -1;}

    void reset() {
        dvm.clear_bit(config_map, ADDR_OFF, 1);
        dvm.set_bit(config_map, ADDR_OFF, 0);
    }

    void set_n_avg_min(uint32_t n_avg_min);
    void set_period(uint32_t period);

    #pragma tcp-server write_array arg{data} arg{len}
    void set_dac_buffer(uint32_t channel, const uint32_t *data, uint32_t len) {
        if (channel == 1) {
            dvm.write_buff32(dac_1_map, 0, data, len);
        } else if (channel == 2) {
            dvm.write_buff32(dac_2_map, 0, data, len);
        }
    }

    void reset_acquisition() {
        dvm.clear_bit(config_map, ADDR_OFF, 1);
        dvm.set_bit(config_map, ADDR_OFF, 1);
    }

    std::array<float, 2*WFM_SIZE>& read_all_channels();

    std::vector<float>& read_all_channels_decim(uint32_t decim_factor, uint32_t index_low, uint32_t index_high);

    void set_averaging(bool avg_on);
    
    uint32_t get_num_average() {return dvm.read32(status_map, N_AVG0_OFF);}

    #pragma tcp-server is_failed
    bool IsFailed() const {return dvm.IsFailed();}

  private:
    Klib::DevMem& dvm;

    int32_t *raw_data[2] = {nullptr, nullptr};

    Klib::MemMapID config_map;
    Klib::MemMapID status_map;
<<<<<<< HEAD
    Klib::MemMapID adc_1_map;
    Klib::MemMapID adc_2_map;
    Klib::MemMapID dac_1_map;
    Klib::MemMapID dac_2_map;
=======
    Klib::MemMapID adc_map[2];

    Klib::MemMapID dac_map;
>>>>>>> 05fba328
    
    // Acquired data buffers
    std::array<float, WFM_SIZE> data;
    std::array<float, 2*WFM_SIZE> data_all;
    std::vector<float> data_decim;
    
    // Internal functions
    void _wait_for_acquisition();
}; // class Oscillo

#endif // __DRIVERS_CORE_OSCILLO_HPP__<|MERGE_RESOLUTION|>--- conflicted
+++ resolved
@@ -30,11 +30,7 @@
 
     #pragma tcp-server write_array arg{data} arg{len}
     void set_dac_buffer(uint32_t channel, const uint32_t *data, uint32_t len) {
-        if (channel == 1) {
-            dvm.write_buff32(dac_1_map, 0, data, len);
-        } else if (channel == 2) {
-            dvm.write_buff32(dac_2_map, 0, data, len);
-        }
+        dvm.write_buff32(dac_map[channel], 0, data, len);
     }
 
     void reset_acquisition() {
@@ -60,16 +56,9 @@
 
     Klib::MemMapID config_map;
     Klib::MemMapID status_map;
-<<<<<<< HEAD
-    Klib::MemMapID adc_1_map;
-    Klib::MemMapID adc_2_map;
-    Klib::MemMapID dac_1_map;
-    Klib::MemMapID dac_2_map;
-=======
+
     Klib::MemMapID adc_map[2];
-
-    Klib::MemMapID dac_map;
->>>>>>> 05fba328
+    Klib::MemMapID dac_map[2];
     
     // Acquired data buffers
     std::array<float, WFM_SIZE> data;
