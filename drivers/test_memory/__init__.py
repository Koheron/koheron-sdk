# -*- coding: utf-8 -*-

from koheron import command

class TestMemory(object):

    def __init__(self, client):
        self.client = client

    @command()
    def write_read_u32(self):
        return self.client.recv_bool()

    @command()
    def write_read_reg_u32(self, offset):
        return self.client.recv_bool()

<<<<<<< HEAD
    @command()
=======
    @command('TestMemory')
    def write_read_u64(self):
        return self.client.recv_bool()

    @command('TestMemory', 'I')
    def write_read_reg_u64(self, offset):
        return self.client.recv_bool()

    @command('TestMemory')
>>>>>>> 0814143e
    def write_read_i16(self):
        return self.client.recv_bool()

    @command()
    def write_read_reg_i16(self, offset):
        return self.client.recv_bool()

    @command()
    def write_read_float(self):
        return self.client.recv_bool()

    @command()
    def write_read_reg_float(self, offset):
        return self.client.recv_bool()

<<<<<<< HEAD
    @command()
=======
    @command('TestMemory')
    def write_read_double(self):
        return self.client.recv_bool()

    @command('TestMemory', 'I')
    def write_read_reg_double(self, offset):
        return self.client.recv_bool()

    @command('TestMemory')
>>>>>>> 0814143e
    def write_read_u32_array(self):
        return self.client.recv_bool()

    @command()
    def write_read_reg_u32_array(self, offset):
        return self.client.recv_bool()

    @command()
    def write_read_float_array(self):
        return self.client.recv_bool()

    @command()
    def write_read_reg_float_array(self, offset):
        return self.client.recv_bool()

    @command()
    def set_get_ptr_u32(self):
        return self.client.recv_bool()

    @command()
    def set_get_reg_ptr_u32(self, offset):
        return self.client.recv_bool()

    @command()
    def set_get_ptr_float(self):
        return self.client.recv_bool()

    @command()
    def set_get_reg_ptr_float(self, offset):
        return self.client.recv_bool()

    @command('TestMemory')
    def set_clear_bit(self):
        return self.client.recv_bool()

    @command('TestMemory', 'II')
    def set_clear_reg_bit(self, offset, index):
        return self.client.recv_bool()

    @command('TestMemory')
    def toggle_bit(self):
        return self.client.recv_bool()

    @command('TestMemory', 'II')
    def toggle_reg_bit(self, offset, index):
        return self.client.recv_bool()

    @command('TestMemory')
    def read_write_bit(self):
        return self.client.recv_bool()

    @command('TestMemory', 'II')
    def read_write_reg_bit(self, offset, index):
        return self.client.recv_bool()<|MERGE_RESOLUTION|>--- conflicted
+++ resolved
@@ -15,19 +15,15 @@
     def write_read_reg_u32(self, offset):
         return self.client.recv_bool()
 
-<<<<<<< HEAD
     @command()
-=======
-    @command('TestMemory')
     def write_read_u64(self):
         return self.client.recv_bool()
 
-    @command('TestMemory', 'I')
+    @command()
     def write_read_reg_u64(self, offset):
         return self.client.recv_bool()
 
-    @command('TestMemory')
->>>>>>> 0814143e
+    @command()
     def write_read_i16(self):
         return self.client.recv_bool()
 
@@ -43,19 +39,15 @@
     def write_read_reg_float(self, offset):
         return self.client.recv_bool()
 
-<<<<<<< HEAD
     @command()
-=======
-    @command('TestMemory')
     def write_read_double(self):
         return self.client.recv_bool()
 
-    @command('TestMemory', 'I')
+    @command()
     def write_read_reg_double(self, offset):
         return self.client.recv_bool()
 
-    @command('TestMemory')
->>>>>>> 0814143e
+    @command()
     def write_read_u32_array(self):
         return self.client.recv_bool()
 
@@ -91,7 +83,7 @@
     def set_clear_bit(self):
         return self.client.recv_bool()
 
-    @command('TestMemory', 'II')
+    @command()
     def set_clear_reg_bit(self, offset, index):
         return self.client.recv_bool()
 
@@ -99,14 +91,14 @@
     def toggle_bit(self):
         return self.client.recv_bool()
 
-    @command('TestMemory', 'II')
+    @command()
     def toggle_reg_bit(self, offset, index):
         return self.client.recv_bool()
 
-    @command('TestMemory')
+    @command()
     def read_write_bit(self):
         return self.client.recv_bool()
 
-    @command('TestMemory', 'II')
+    @command()
     def read_write_reg_bit(self, offset, index):
         return self.client.recv_bool()