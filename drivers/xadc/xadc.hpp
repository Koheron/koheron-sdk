/// XADC driver
///
/// http://www.xilinx.com/support/documentation/ip_documentation/xadc_wiz/v3_0/pg091-xadc-wiz.pdf
/// http://www.xilinx.com/support/documentation/user_guides/ug480_7Series_XADC.pdf
///
/// (c) Koheron

#ifndef __DRIVERS_CORE_XADC_HPP__
#define __DRIVERS_CORE_XADC_HPP__

#include <drivers/lib/dev_mem.hpp>

#define XADC_ADDR          0x43C00000
#define XADC_RANGE         65536

// Offsets
// Set by Xilinx IP
#define SET_CHAN_OFF       0x324
#define AVG_EN_OFF         0x32C
#define READ_OFF           0x240
#define XADC_CFG0_OFF      0x300
#define XADC_CFG1_OFF      0x304
#define XADC_CFG2_OFF      0x308

class Xadc
{
  public:
    Xadc(DevMem& dvm_);

    int set_channel(uint32_t channel_0_, uint32_t channel_1_);
    
    void enable_averaging() {
<<<<<<< HEAD
        xadc.write<AVG_EN_OFF>((1 << channel_0) + (1 << channel_1));
=======
        xadc->write<AVG_EN_OFF>((1 << channel_0) + (1 << channel_1));
>>>>>>> 921deafb
    }

    int set_averaging(uint32_t n_avg);
    int read(uint32_t channel);

  private:
    DevMem& dvm;
<<<<<<< HEAD
    MemoryMap& xadc;
=======
    MemoryMap *xadc;
>>>>>>> 921deafb

    uint32_t channel_0 = 1;
    uint32_t channel_1 = 8;
}; // class Xadc

#endif //__DRIVERS_CORE_XADC_HPP__<|MERGE_RESOLUTION|>--- conflicted
+++ resolved
@@ -30,11 +30,7 @@
     int set_channel(uint32_t channel_0_, uint32_t channel_1_);
     
     void enable_averaging() {
-<<<<<<< HEAD
-        xadc.write<AVG_EN_OFF>((1 << channel_0) + (1 << channel_1));
-=======
         xadc->write<AVG_EN_OFF>((1 << channel_0) + (1 << channel_1));
->>>>>>> 921deafb
     }
 
     int set_averaging(uint32_t n_avg);
@@ -42,11 +38,7 @@
 
   private:
     DevMem& dvm;
-<<<<<<< HEAD
-    MemoryMap& xadc;
-=======
     MemoryMap *xadc;
->>>>>>> 921deafb
 
     uint32_t channel_0 = 1;
     uint32_t channel_1 = 8;
