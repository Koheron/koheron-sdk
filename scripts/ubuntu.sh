--- conflicted
+++ resolved
@@ -120,7 +120,6 @@
   parted curl less vim man-db iw wpasupplicant linux-firmware ntfs-3g gdb  \
   bash-completion
 
-<<<<<<< HEAD
 apt-get install -y python python-numpy
 
 apt-get install -y python-pip
@@ -132,20 +131,6 @@
 # apt-get install -y sqlite3
 # apt-get install -y build-essential python-dev
 # pip install uwsgi
-=======
-apt-get install -y nginx
-apt-get install -y git
-apt-get install -y sqlite3
-apt-get install -y python-pip python-virtualenv
-apt-get install -y build-essential python-dev
-apt-get install -y python-numpy
-
-pip install uwsgi
-#pip install numpy
-pip install koheron_tcp_client
-pip install Jinja2
-pip install Flask
->>>>>>> a72fa84b
 
 sed -i 's/^PermitRootLogin.*/PermitRootLogin yes/' etc/ssh/sshd_config
 
