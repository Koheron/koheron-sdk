--- conflicted
+++ resolved
@@ -82,15 +82,10 @@
         with open(sha_filename) as sha_file:
             sha = sha_file.read()
             for i in range(8):
-<<<<<<< HEAD
                 cfg['parameters']['sha' + str(i)] = int('0x' + sha[8*i:8*i+8], 0)
+
+    cfg['json'] = json.dumps(cfg, separators=(',', ':')).replace('"', '\\"')
     return cfg
-=======
-                config['parameters']['sha' + str(i)] = int('0x' + sha[8*i:8*i+8], 0)
-
-    config['json'] = json.dumps(config, separators=(',', ':')).replace('"', '\\"')
-    return config
->>>>>>> 23377b1b
 
 ###################
 # Jinja
