#!/usr/bin/env python
# -*- coding: utf-8 -*-

from koheron import command
import numpy as np

class Alpha250(object):
    def __init__(self, client):
        self.client = client

    # Clock generator

    @command(classname='ClockGenerator')
    def set_tcxo_clock(self, value):
        return self.client.recv_int32()

    @command(classname='ClockGenerator')
    def set_tcxo_calibration(self, value):
        return self.client.recv_int32()

    @command(classname='ClockGenerator')
    def set_reference_clock(self, clkin):
        pass

    @command(classname='ClockGenerator')
    def set_sampling_frequency(self, fs_select):
        pass

    # Precision ADC

    @command(classname='PrecisionAdc', funcname='get_device_id')
    def get_precision_adc_id(self):
        return self.client.recv_uint32()

    @command(classname='PrecisionAdc', funcname='get_adc_values')
    def get_precision_adc_values(self):
        return self.client.recv_array(8, dtype='float32')

    # Precision DAC

    @command(classname='PrecisionDac', funcname='set_dac_value')
    def set_precision_dac(self, channel, value):
        pass

    @command(classname='PrecisionDac', funcname='set_dac_value_volts')
    def set_precision_dac_volts(self, channel, voltage):
        pass

    @command(classname='PrecisionDac', funcname='set_calibration_coeffs')
    def set_precision_dac_calibration_coeffs(self, new_coeffs):
        return self.client.recv_int32()

    @command(classname='PrecisionDac', funcname='get_dac_values')
    def get_precision_dac_values(self):
        return self.client.recv_array(4, dtype='float32')

    # RF ADC

    @command(classname='Ltc2157')
    def set_timing(self, delay):
        pass

    @command(classname='Ltc2157', funcname='set_calibration')
    def set_rf_adc_calibration(self, channel, new_coeffs):
        return self.client.recv_int32()

    @command(classname='Ltc2157', funcname='get_calibration')
    def get_rf_adc_calibration(self, channel):
        return self.client.recv_array(8, dtype='float32')

    # GPIO expander

    @command(classname='GpioExpander')
    def set_led(self, value):
        pass

    @command(classname='GpioExpander')
    def set_user_ios(self, value):
        pass

    @command(classname='GpioExpander')
    def get_inputs(self):
        return self.client.recv(fmt='I')

    # Temperature sensor

    @command(classname='TemperatureSensor')
    def get_temperatures(self):
        return self.client.recv_array(3, dtype='float32')

    # Power monitor

    @command(classname='PowerMonitor')
    def get_shunt_voltage(self, index):
        return self.client.recv_float()

    @command(classname='PowerMonitor')
    def get_bus_voltage(self, index):
        return self.client.recv_float()

    # Misc
<<<<<<< HEAD
    
=======

>>>>>>> e26b7179
    @command(classname='Eeprom')
    def set_serial_number(self, sn):
        return self.client.recv_int32()

    @command(classname='Eeprom')
    def get_serial_number(self):
        return self.client.recv_uint32()<|MERGE_RESOLUTION|>--- conflicted
+++ resolved
@@ -99,11 +99,6 @@
         return self.client.recv_float()
 
     # Misc
-<<<<<<< HEAD
-    
-=======
-
->>>>>>> e26b7179
     @command(classname='Eeprom')
     def set_serial_number(self, sn):
         return self.client.recv_int32()
