---
name: test-clock
board: boards/alpha250
version: 0.2.0

cores:
  - fpga/cores/axi_ctl_register_v1_0
  - fpga/cores/axi_sts_register_v1_0
  - fpga/cores/edge_detector_v1_0
  - fpga/cores/comparator_v1_0
  - fpga/cores/unrandomizer_v1_0
  - boards/alpha250/cores/precision_dac_v1_0
  - boards/alpha250/cores/spi_cfg_v1_0

memory:
  - name: control
    offset: '0x60000000'
    range: 4K
  - name: ps_control
    offset: '0x64000000'
    range: 4K
  - name: status
    offset: '0x50000000'
    range: 4K
  - name: ps_status
    offset: '0x54000000'
    range: 4K
  - name: xadc
    offset: '0x43C00000'
    range: 64K

control_registers:
  - mmcm
  - precision_dac_ctl
  - precision_dac_data[2]

<<<<<<< HEAD
=======
status_registers:
  - adc[n_adc]

>>>>>>> d8bf2165
ps_control_registers:
  - spi_cfg_data
  - spi_cfg_cmd

ps_status_registers:
  - spi_cfg_sts

parameters:
  fclk0: 200000000 # FPGA clock speed in Hz
  adc_clk: 250000000
  n_adc: 2

xdc:
  - boards/alpha250/config/ports.xdc

drivers:
  - boards/alpha250/drivers/common.hpp
  - boards/alpha250/drivers/eeprom.hpp
  - boards/alpha250/drivers/gpio-expander.hpp
  - boards/alpha250/drivers/temperature-sensor.hpp
  - boards/alpha250/drivers/power-monitor.hpp
  - boards/alpha250/drivers/clock-generator.hpp
  - boards/alpha250/drivers/ltc2157.hpp
  - boards/alpha250/drivers/ad9747.hpp
  - boards/alpha250/drivers/precision-adc.hpp
  - boards/alpha250/drivers/precision-dac.hpp
  - boards/alpha250/drivers/spi-config.hpp

web:
  - web/index.html
  - web/main.css
  - web/koheron.ts<|MERGE_RESOLUTION|>--- conflicted
+++ resolved
@@ -34,12 +34,9 @@
   - precision_dac_ctl
   - precision_dac_data[2]
 
-<<<<<<< HEAD
-=======
 status_registers:
   - adc[n_adc]
 
->>>>>>> d8bf2165
 ps_control_registers:
   - spi_cfg_data
   - spi_cfg_cmd
