--- conflicted
+++ resolved
@@ -41,13 +41,6 @@
   - precision_dac_ctl
   - precision_dac_data[2]
   - trig
-<<<<<<< HEAD
-
-ps_control_registers:
-  - spi_cfg_data
-  - spi_cfg_cmd
-
-=======
 
 status_registers:
   - adc[n_adc]
@@ -56,7 +49,6 @@
   - spi_cfg_data
   - spi_cfg_cmd
 
->>>>>>> d8bf2165
 ps_status_registers:
   - spi_cfg_sts
 
