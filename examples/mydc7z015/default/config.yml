---
name: default
board: boards/mydc7z015

cores:
  - fpga/cores/axi_ctl_register_v1_0
  - fpga/cores/axi_sts_register_v1_0
<<<<<<< HEAD
=======
  - fpga/cores/dna_reader_v1_0
  - fpga/cores/dna_reader_v1_0
>>>>>>> d97e8607

memory:
  - name: control
    offset: '0x60000000'
    range: 4K
  - name: status
    offset: '0x50000000'
    range: 4K
  - name: xadc
    offset: '0x43C00000'
    range: 64K

control_registers:
  - led

status_registers:
  - forty_two

parameters:
  fclk0: 50000000 # FPGA clock speed in Hz

xdc:
  - ./constraints.xdc

drivers:
  - server/drivers/common.hpp
  - ./monitor.hpp

web:
  - ./web/index.html
  - web/koheron.ts
  - ./web/monitor.ts
  - ./web/app.ts
  - web/main.css<|MERGE_RESOLUTION|>--- conflicted
+++ resolved
@@ -5,11 +5,7 @@
 cores:
   - fpga/cores/axi_ctl_register_v1_0
   - fpga/cores/axi_sts_register_v1_0
-<<<<<<< HEAD
-=======
   - fpga/cores/dna_reader_v1_0
-  - fpga/cores/dna_reader_v1_0
->>>>>>> d97e8607
 
 memory:
   - name: control
