// Interface for PulseGenerator driver
// (c) Koheron

interface PulseStatus {
    width: number;
    period: number;
}


class PulseGenerator {
    private driver: Driver;
    private id: number;
    private cmds: HashTable<ICommand>;

    private adc0: number[][]; // Volts
    private adc1: number[][]; // Volts

    private n_pts: number = 1000;

    constructor (private client: Client) {
        this.driver = this.client.getDriver('Pulse');
        this.id = this.driver.id;
        this.cmds = this.driver.getCmds();

        this.adc0 = new Array(this.n_pts);
        this.adc1 = new Array(this.n_pts);

        for (var i: number = 0, len: number = this.adc0.length; i < len; i++ ) {
            this.adc0[i] = [i, 0];
            this.adc1[i] = [i, 0];
        }
    }

    trigPulse(): void {
        this.client.send(Command(this.id, this.cmds['trig_pulse']));
    }

    getStatus(cb: (status: PulseStatus) => void): void {
        this.client.readTuple(Command(this.id, this.cmds['get_status']), 'II', (tup: number[]) => {
            let status: PulseStatus = <PulseStatus>{};
            status.width = tup[0];
            status.period = tup[1];
            cb(status);
        });
    }

    setPulseWidth(width: number) {
        this.client.send(Command(this.id, this.cmds['set_pulse_width'], width));
    }

    setPulsePeriod(period: number) {
        this.client.send(Command(this.id, this.cmds['set_pulse_period'], period));
    }

    setDacData(data: Uint32Array): void {
        this.client.send(Command(this.id, this.cmds['set_dac_data'], data));
    }

<<<<<<< HEAD
    getCount(cb: (i: number) => void): void {
        this.client.readUint32(Command(this.id, this.cmds['get_count']), (i) => {cb(i)});
    }

=======
>>>>>>> aaaf32d1
    getNextPulse(n_pts: number, cb: (adc_data: Uint32Array) => void): void {
        this.client.readUint32Vector(Command(this.id, this.cmds['get_next_pulse'], n_pts), (adc_data: Uint32Array) => {
            cb(adc_data);
        });
    }

    getFifoBuffer(cb: (adc0: Array<Array<number>>, adc1: Array<Array<number>>) => void): void {
        this.client.readUint32Array(Command(this.id, this.cmds['get_fifo_buffer']), (data_rcv: Uint32Array) => {
            for (var i: number = 0, len: number = data_rcv.length; i < len; i++) {
                this.adc0[i] = [i, (((data_rcv[i] % 16384) + 8192) % 16384 - 8192) / 8192];
                this.adc1[i] = [i, ((((data_rcv[i] >>> 16) % 16384) + 8192) % 16384 - 8192) / 8192];
            }

            cb(this.adc0, this.adc1);
        });
    }

}<|MERGE_RESOLUTION|>--- conflicted
+++ resolved
@@ -56,13 +56,6 @@
         this.client.send(Command(this.id, this.cmds['set_dac_data'], data));
     }
 
-<<<<<<< HEAD
-    getCount(cb: (i: number) => void): void {
-        this.client.readUint32(Command(this.id, this.cmds['get_count']), (i) => {cb(i)});
-    }
-
-=======
->>>>>>> aaaf32d1
     getNextPulse(n_pts: number, cb: (adc_data: Uint32Array) => void): void {
         this.client.readUint32Vector(Command(this.id, this.cmds['get_next_pulse'], n_pts), (adc_data: Uint32Array) => {
             cb(adc_data);
