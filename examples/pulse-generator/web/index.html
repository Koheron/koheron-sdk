<!DOCTYPE html>
<html lang="en">

<head>
  <title>Koheron</title>
  <meta name="viewport" content="width=device-width, initial-scale=1.0">
  <meta name="author" content="Koheron">
  <meta charset="utf-8">

  <!--http://stackoverflow.com/questions/49547/making-sure-a-web-page-is-not-cached-across-all-browsers-->
  <meta http-equiv="Cache-Control" content="no-cache, no-store, must-revalidate" />
  <meta http-equiv="Pragma" content="no-cache" />
  <meta http-equiv="Expires" content="0" />

  <link rel="shortcut icon" href="kbird.ico">
  <link rel="stylesheet" type="text/css" href="bootstrap.min.css">
  <link rel="stylesheet" type="text/css" href="_koheron.css">

  <script type="text/javascript" src="jquery.min.js"></script>
  <script type="text/javascript" src="bootstrap.min.js"></script>
</head>

<body>
<div class="container-fluid" style="padding: 10px; height: 75px">
  <a href="/">
    <img alt="Koheron" src="_koheron_logo.svg" style="height: 100%">
  </a>
</div>

<div class="container">

  <h1>Pulse generator</h1>

  <br><br>

  <div class="plot-container border padding">
    <div>ADC raw value</div>
    <div id="plot-placeholder" class="plot-placeholder"></div>
    <div style="text-align: right">FIFO sample number</div>
  </div>

  <br>

  <div class="border padding">

    <table class="full-width">
    <tr>
      <td>
        Pulses
      </td>
      <td>
        Width:
        <a id="width-edit" href="#" onclick="app.control.editWidth(); return false" class="btn-tip" data-toggle="tooltip"
          data-placement="right" title="Edit" style="vertical-align: middle">0
        </a>
        <input id="width-input" type="number" value="0" min="0" step="0.01" max="62.5" style="display: none; width: 70px" onkeydown="app.control.saveWidthKey(event)">
        <a class="glyphicon glyphicon-ok blue btn-tip" id="width-save" href="#" onclick="app.control.saveWidth(); return false" style="display: none">
        </a>
      </td>
      <td>
        Period:
        <a id="period-edit" href="#" onclick="app.control.editPeriod(); return false" class="btn-tip" data-toggle="tooltip"
          data-placement="right" title="Edit" style="vertical-align: middle">0
        </a>
        <input id="period-input" type="number" value="0" min="0" step="0.01" max="62.5" style="display: none; width: 70px" onkeydown="app.control.savePeriodKey(event)">
        <a class="glyphicon glyphicon-ok blue btn-tip" id="period-save" href="#" onclick="app.control.savePeriod(); return false" style="display: none">
        </a>
<<<<<<< HEAD
      </div>
    </div>
=======
      </td>
>>>>>>> aaaf32d1

    </tr>
    </table>
  </div>

  <br><br>

  <p>
    See <a href="/koheron/">available instruments</a>.
    <br><br>
    This instrument was built with <a href="https://www.koheron.com/software-development-kit">Koheron Software Development Kit</a>.<br>
    See instrument <a href="https://github.com/Koheron/koheron-sdk/tree/master/examples/pulse-generator">source code</a>.<br>
  </p>

</div>

  <script language="javascript" type="text/javascript" src="jquery.flot.js"></script>
  <script language="javascript" type="text/javascript" src="jquery.flot.resize.js"></script>
  <script language="javascript" type="text/javascript" src="jquery.flot.selection.js"></script>
  <script language="javascript" type="text/javascript" src="jquery.flot.time.js"></script>
  <script language="javascript" type="text/javascript" src="jquery.flot.axislabels.js"></script>

  <script src="app.js?random=<?php echo uniqid(); ?>"></script>

</body>
</html>

<style>
  td {
    width: 100px;
  }
</style><|MERGE_RESOLUTION|>--- conflicted
+++ resolved
@@ -65,12 +65,7 @@
         <input id="period-input" type="number" value="0" min="0" step="0.01" max="62.5" style="display: none; width: 70px" onkeydown="app.control.savePeriodKey(event)">
         <a class="glyphicon glyphicon-ok blue btn-tip" id="period-save" href="#" onclick="app.control.savePeriod(); return false" style="display: none">
         </a>
-<<<<<<< HEAD
-      </div>
-    </div>
-=======
       </td>
->>>>>>> aaaf32d1
 
     </tr>
     </table>
