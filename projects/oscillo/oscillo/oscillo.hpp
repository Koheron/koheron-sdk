--- conflicted
+++ resolved
@@ -13,7 +13,6 @@
 
 #define SAMPLING_RATE 125E6
 
-<<<<<<< HEAD
 #define WFM_SIZE ADC1_RANGE/sizeof(float)
 
 #define RAMBUF_ADDR 0x1E000000
@@ -22,68 +21,41 @@
 //http://es.codeover.org/questions/34888683/arm-neon-memcpy-optimized-for-uncached-memory
 void mycopy(volatile unsigned char *dst, volatile unsigned char *src, int sz);
 
-//> \description Oscilloscope driver
-=======
->>>>>>> 7f154f57
 class Oscillo
 {
   public:
     Oscillo(Klib::DevMem& dev_mem_);
     ~Oscillo();
 
-<<<<<<< HEAD
-    //> \io_type READ
-=======
->>>>>>> 7f154f57
     int Open(uint32_t waveform_size_);
 
-    #pragma tcp-server exclude
-    void Close();
-
-<<<<<<< HEAD
-    //> \io_type READ
     std::array<float, WFM_SIZE>& read_data(bool channel);
 
-    //> \io_type READ
     std::array<float, 2*WFM_SIZE>& read_all_channels();
 
-    //> \io_type READ
     std::vector<float>& read_all_channels_decim(uint32_t decim_factor);
 
-    //> \io_type READ
     std::array<float, 2*WFM_SIZE>& read_raw_all();
 
-    //> \io_type READ
     std::array<float, 2*WFM_SIZE>& read_zeros();
 
-    //> \io_type READ_ARRAY param => 2*WFM_SIZE
+    #pragma tcp-server read_array 2*WFM_SIZE
     float* read_rambuf();
 
-    //> \io_type READ
     std::array<float, 2*WFM_SIZE>& read_rambuf_memcpy();
 
-    //> \io_type READ
     std::array<float, 2*WFM_SIZE>& read_rambuf_mycopy();
 
-    //> \io_type READ_ARRAY param => 2*WFM_SIZE
+    #pragma tcp-server read_array 2*WFM_SIZE
     float* read_mmapbuf_nocopy();
 
-    //> \io_type READ_ARRAY param => 2*WFM_SIZE
+    #pragma tcp-server read_array 2*WFM_SIZE
     float* read_rambuf_mmap_memcpy();
 
-    //> \io_type READ
     std::vector<uint32_t> speed_test(uint32_t n_outer_loop, uint32_t n_inner_loop, uint32_t n_pts);
 
-    //> \io_type WRITE
     void set_averaging(bool avg_status);
     
-    //> \io_type READ
-=======
-    std::vector<float>& read_data(bool channel);
-    std::vector<float>& read_all_channels();
-
-    void set_averaging(bool avg_status);
->>>>>>> 7f154f57
     uint32_t get_num_average();
 
     enum Status {
@@ -97,6 +69,8 @@
 
   private:
     Klib::DevMem& dev_mem;
+
+    void Close();
 
     int status;
     bool avg_on; ///< True if averaging is enabled
@@ -113,7 +87,6 @@
     Klib::MemMapID status_map;
     Klib::MemMapID adc_1_map;
     Klib::MemMapID adc_2_map;
-<<<<<<< HEAD
     Klib::MemMapID rambuf_map;
     void *mmap_buf;
     
@@ -123,12 +96,6 @@
     std::array<float, 2*WFM_SIZE> data_zeros;
     std::vector<float> data_decim;
     std::vector<uint32_t> data_all_int;
-=======
-
-    // Acquired data buffers
-    std::vector<float> data;
-    std::vector<float> data_all;
->>>>>>> 7f154f57
     
     // Internal functions
     void _wait_for_acquisition();
