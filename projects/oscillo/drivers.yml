includes: [projects/default/server.yml]

drivers:
  - drivers/common/common.hpp
  - drivers/common/common.cpp
  - drivers/device_memory/device_memory.hpp
  - drivers/gpio/gpio.hpp
  - drivers/xadc/xadc.hpp
  - drivers/xadc/xadc.cpp
  - drivers/laser/laser.hpp
  - drivers/laser/laser.cpp
  - drivers/init/init.hpp
  - drivers/oscillo/oscillo.hpp
  - drivers/oscillo/oscillo.cpp
  - drivers/speed_test/speed_test.hpp
  - drivers/speed_test/speed_test.cpp
<<<<<<< HEAD
  - drivers/eeprom/eeprom.hpp
=======
  - drivers/at93c46d/at93c46d.hpp
  - drivers/spi/spi.hpp
>>>>>>> 42e0be2a
<|MERGE_RESOLUTION|>--- conflicted
+++ resolved
@@ -14,9 +14,5 @@
   - drivers/oscillo/oscillo.cpp
   - drivers/speed_test/speed_test.hpp
   - drivers/speed_test/speed_test.cpp
-<<<<<<< HEAD
   - drivers/eeprom/eeprom.hpp
-=======
-  - drivers/at93c46d/at93c46d.hpp
-  - drivers/spi/spi.hpp
->>>>>>> 42e0be2a
+  - drivers/spi/spi.hpp