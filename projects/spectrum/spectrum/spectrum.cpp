--- conflicted
+++ resolved
@@ -148,17 +148,11 @@
 
     if (avg_on) {
         float num_avg = float(get_num_average());
-<<<<<<< HEAD
+
         for(unsigned int i=0; i<spectrum_decim.size(); i++)
             spectrum_decim[i] = raw_data[index_low + decim_factor * i] / num_avg;
     } else {
         for(unsigned int i=0; i<spectrum_decim.size(); i++)
-=======
-        for(unsigned int i=0; i < spectrum_decim.size(); i++)
-            spectrum_decim[i] = raw_data[index_low + decim_factor * i] / num_avg;
-    } else {
-        for(unsigned int i=0; i < spectrum_decim.size(); i++)
->>>>>>> 6ea06b3c
             spectrum_decim[i] = raw_data[index_low + decim_factor * i];
     }
 
