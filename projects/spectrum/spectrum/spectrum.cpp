--- conflicted
+++ resolved
@@ -134,12 +134,8 @@
 std::vector<float>& Spectrum::get_spectrum_decim(uint32_t decim_factor, uint32_t index_low, uint32_t index_high)
 {
     Klib::SetBit(dev_mem.GetBaseAddr(config_map)+ADDR_OFF, 1);
-<<<<<<< HEAD
-    spectrum_decim.resize((index_high - index_low)/decim_factor);    
-=======
     uint32_t n_pts = (index_high - index_low)/decim_factor;
     spectrum_decim.resize(n_pts);
->>>>>>> 1509c982
     _wait_for_acquisition();
     
     if (avg_on) {
