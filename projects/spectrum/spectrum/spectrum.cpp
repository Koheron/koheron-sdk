/// (c) Koheron

#include "spectrum.hpp"

#include <thread>
#include <chrono>

Spectrum::Spectrum(Klib::DevMem& dev_mem_)
: dev_mem(dev_mem_)
, spectrum_decim(0)
{
    status = CLOSED;
}

Spectrum::~Spectrum()
{
    Close();
}

int Spectrum::Open()
{
    if(status == CLOSED) {
        config_map = dev_mem.AddMemoryMap(CONFIG_ADDR, CONFIG_RANGE);
        
        if(static_cast<int>(config_map) < 0) {
            status = FAILED;
            return -1;
        }
        
        status_map = dev_mem.AddMemoryMap(STATUS_ADDR, STATUS_RANGE);
        
        if(static_cast<int>(status_map) < 0) {
            status = FAILED;
            return -1;
        }
        
        spectrum_map = dev_mem.AddMemoryMap(SPECTRUM_ADDR, SPECTRUM_RANGE);
        
        if(static_cast<int>(spectrum_map) < 0) {
            status = FAILED;
            return -1;
        }
        
        demod_map = dev_mem.AddMemoryMap(DEMOD_ADDR, DEMOD_RANGE);
        
        if(static_cast<int>(demod_map) < 0) {
            status = FAILED;
            return -1;
        }

        noise_floor_map = dev_mem.AddMemoryMap(NOISE_FLOOR_ADDR, NOISE_FLOOR_RANGE);
        
        if(static_cast<int>(noise_floor_map) < 0) {
            status = FAILED;
            return -1;
        }
        
        raw_data = reinterpret_cast<float*>(dev_mem.GetBaseAddr(spectrum_map));
        Klib::ClearBit(dev_mem.GetBaseAddr(config_map)+AVG_OFF_OFF, 0);
        status = OPENED;
    }
    
    return 0;
}

void Spectrum::Close()
{
    if(status == OPENED) {
        dev_mem.RmMemoryMap(config_map);
        dev_mem.RmMemoryMap(status_map);
        dev_mem.RmMemoryMap(spectrum_map);
        dev_mem.RmMemoryMap(demod_map);
        dev_mem.RmMemoryMap(noise_floor_map);
        status = CLOSED;
    }
}

void Spectrum::set_scale_sch(uint32_t scale_sch)
{
    // LSB at 1 for forward FFT
    Klib::WriteReg32(dev_mem.GetBaseAddr(config_map) + CFG_FFT_OFF, 
                     1 + 2 * scale_sch);
}

void Spectrum::set_offset(uint32_t offset_real, uint32_t offset_imag)
{
    Klib::WriteReg32(dev_mem.GetBaseAddr(config_map) + SUBSTRACT_MEAN_OFF, offset_real + 16384 * offset_imag);
}

void Spectrum::set_demod_buffer(const uint32_t *data, uint32_t len)
{
    for (uint32_t i=0; i<len; i++)
        Klib::WriteReg32(dev_mem.GetBaseAddr(demod_map)+sizeof(uint32_t)*i, data[i]);
}

void Spectrum::set_noise_floor_buffer(const uint32_t *data, uint32_t len)
{
    for (uint32_t i=0; i<len; i++)
        Klib::WriteReg32(dev_mem.GetBaseAddr(noise_floor_map)+sizeof(uint32_t)*i, data[i]);
}

void Spectrum::_wait_for_acquisition()
{
    // The overhead of sleep_for might be of the order of our waiting time:
    // http://stackoverflow.com/questions/18071664/stdthis-threadsleep-for-and-nanoseconds
    std::this_thread::sleep_for(std::chrono::microseconds(ACQ_TIME_US));
}

std::array<float, WFM_SIZE>& Spectrum::get_spectrum()
{
    Klib::SetBit(dev_mem.GetBaseAddr(config_map)+ADDR_OFF, 1);    
    _wait_for_acquisition();
    if (avg_on) {
        float num_avg = float(get_num_average());
        for(unsigned int i=0; i<WFM_SIZE; i++)
            spectrum_data[i] = raw_data[i] / num_avg;
    } else{
        for(unsigned int i=0; i<WFM_SIZE; i++)
            spectrum_data[i] = raw_data[i];
    }
    Klib::ClearBit(dev_mem.GetBaseAddr(config_map)+ADDR_OFF, 1);
    return spectrum_data;
}

std::vector<float>& Spectrum::get_spectrum_decim(uint32_t decim_factor, uint32_t index_low, uint32_t index_high)
{
    Klib::SetBit(dev_mem.GetBaseAddr(config_map)+ADDR_OFF, 1);
    uint32_t n_pts = (index_high - index_low)/decim_factor;
<<<<<<< HEAD
    spectrum_decim.resize(n_pts);
    _wait_for_acquisition();
    uint32_t n_avg = get_num_average();

    for(unsigned int i=0; i<spectrum_decim.size(); i++)
        spectrum_decim[i] = raw_data[index_low + decim_factor * i] / float(n_avg);

=======
    _wait_for_acquisition();
    if (avg_on) {
        float num_avg = float(get_num_average());
        for(unsigned int i=0; i<n_pts; i++)
            spectrum_decim[i] = raw_data[index_low + decim_factor * i] / num_avg;
    } else {
        for(unsigned int i=0; i<n_pts; i++)
            spectrum_decim[i] = raw_data[index_low + decim_factor * i];
    }
>>>>>>> 0321d23f
    Klib::ClearBit(dev_mem.GetBaseAddr(config_map)+ADDR_OFF, 1);
    return spectrum_decim;
}

void Spectrum::set_averaging(bool avg_status)
{
    avg_on = avg_status;
    
    if(avg_on) {
        Klib::ClearBit(dev_mem.GetBaseAddr(config_map)+AVG_OFF_OFF, 0);
    } else {
        Klib::SetBit(dev_mem.GetBaseAddr(config_map)+AVG_OFF_OFF, 0);
    }
}

uint32_t Spectrum::get_num_average()
{
    return Klib::ReadReg32(dev_mem.GetBaseAddr(status_map)+N_AVG_OFF);
}

uint32_t Spectrum::get_peak_address()
{
    return Klib::ReadReg32(dev_mem.GetBaseAddr(status_map)+PEAK_ADDRESS_OFF);
}

uint32_t Spectrum::get_peak_maximum()
{
    return Klib::ReadReg32(dev_mem.GetBaseAddr(status_map)+PEAK_MAXIMUM_OFF);
}

void Spectrum::set_address_range(uint32_t address_low, uint32_t address_high)
{
    Klib::WriteReg32(dev_mem.GetBaseAddr(config_map) + PEAK_ADDRESS_LOW_OFF, address_low);
    Klib::WriteReg32(dev_mem.GetBaseAddr(config_map) + PEAK_ADDRESS_HIGH_OFF, address_high);
    Klib::WriteReg32(dev_mem.GetBaseAddr(config_map) + PEAK_ADDRESS_RESET_OFF, (address_low+WFM_SIZE-1) % WFM_SIZE);
}
<|MERGE_RESOLUTION|>--- conflicted
+++ resolved
@@ -126,16 +126,9 @@
 {
     Klib::SetBit(dev_mem.GetBaseAddr(config_map)+ADDR_OFF, 1);
     uint32_t n_pts = (index_high - index_low)/decim_factor;
-<<<<<<< HEAD
     spectrum_decim.resize(n_pts);
     _wait_for_acquisition();
-    uint32_t n_avg = get_num_average();
-
-    for(unsigned int i=0; i<spectrum_decim.size(); i++)
-        spectrum_decim[i] = raw_data[index_low + decim_factor * i] / float(n_avg);
-
-=======
-    _wait_for_acquisition();
+    
     if (avg_on) {
         float num_avg = float(get_num_average());
         for(unsigned int i=0; i<n_pts; i++)
@@ -144,7 +137,7 @@
         for(unsigned int i=0; i<n_pts; i++)
             spectrum_decim[i] = raw_data[index_low + decim_factor * i];
     }
->>>>>>> 0321d23f
+
     Klib::ClearBit(dev_mem.GetBaseAddr(config_map)+ADDR_OFF, 1);
     return spectrum_decim;
 }
