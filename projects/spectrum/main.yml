---
project: spectrum

parent: base

addresses:
  - name: config
    offset: '0x60000000'
    range: 4K
  - name: status
    offset: '0x50000000'
    range: 4K
  - name: dac1
    offset: '0x80000000'
    range: 16K
  - name: dac2
    offset: '0x82000000'
    range: 16K
  - name: dac3
    offset: '0x84000000'
    range: 16K
  - name: spectrum
    offset: '0x86000000'
    range: 16K
  - name: demod
    offset: '0x88000000'
    range: 16K
  - name: noise_floor
    offset: '0x8A000000'
    range: 16K
  - name: peak_fifo
    offset: '0x43C10000'
    range: 64K 

config_offsets:
  - spi_in
  - led
  - pwm0
  - pwm1
  - pwm2
  - pwm3
  - addr
  - substract_mean
  - cfg_fft
  - avg_on
  - peak_address_low
  - peak_address_high
  - peak_address_reset
  - period0
  - threshold0
  - n_avg_min0
  - dac_select

status_offsets:
  - spi_out
  - n_avg
  - peak_address
  - peak_maximum
  - avg_ready
  - avg_on_out

parameters:
  bram_addr_width: 12
  dac_width: 14
  adc_width: 14
  pwm_width: 10
  n_pwm: 4
<<<<<<< HEAD
  config_size: 32
  status_size: 16
=======
>>>>>>> ae063d7d

xdc:
  - projects/base/expansion_connector.xdc<|MERGE_RESOLUTION|>--- conflicted
+++ resolved
@@ -65,11 +65,6 @@
   adc_width: 14
   pwm_width: 10
   n_pwm: 4
-<<<<<<< HEAD
-  config_size: 32
-  status_size: 16
-=======
->>>>>>> ae063d7d
 
 xdc:
   - projects/base/expansion_connector.xdc