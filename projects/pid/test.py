from config import *

import time
<<<<<<< HEAD

dvm.write(CONFIG, DDS_OFF, 100000000)
=======
import numpy as np
import matplotlib.pyplot as plt

freq = 10 # MHz
fs = 125e6 # Sampling frequency
dvm.write(CONFIG, DDS_OFF, np.floor(freq / fs * 2**32))
>>>>>>> fcf76590

# FIFO

# RDFR_OFF = int('0x18',0)
# RDFO_OFF = int('0x1C',0)
# RDFD_OFF = int('0x20',0)
# RLR_OFF  = int('0x24',0)

def set_cic_rate(rate):
    dvm.write(CONFIG, CIC_RATE_OFF, rate)

<<<<<<< HEAD
# def get_fifo_length():
#     return (dvm.read(FIFO, RLR_OFF) - 2**31) / 4

=======
>>>>>>> fcf76590
class Pid(object):

    def __init__(self, client):
        self.client = client
        if self.open() < 0:
            print "Cannot open driver"

    @command('PID')
    def open(self):
        return self.client.recv_int(4)

    @command('PID')
    def get_fifo_length(self):
        return (self.client.recv_int(4) - 2**31)/4

<<<<<<< HEAD
    def get_data(self):
        @command('PID')
        def store_fifo_data(self):
            return self.client.recv_int(4)

        self.fifo_stream_length = store_fifo_data(self)
        print "stream_length = " + str(self.fifo_stream_length)

        if self.fifo_stream_length > 0:
            @command('PID')
            def get_fifo_data(self):
                return self.client.recv_buffer(self.fifo_stream_length, data_type='uint32')

            return get_fifo_data(self)
        else:
            return []
=======
    @command('PID')
    def get_fifo_occupancy(self):
        return self.client.recv_int(4)
>>>>>>> fcf76590

    @command('PID')
    def get_fifo_data(self, n_pts):
        return self.client.recv_buffer(n_pts, data_type='uint32')

    @command('PID')
    def reset_fifo(self):
        pass
 
    def read_fifo(self, npts_max=2**24):
        fifo_length = self.get_fifo_length()
        return fifo_length, self.get_fifo_data(min(fifo_length, npts_max))

<<<<<<< HEAD
    @command('PID')
    def fifo_stop_acquisition(self):
        pass

driver = Pid(client)

acq_period = 1000 # microseconds

print driver.fifo_get_acquire_status()
driver.fifo_start_acquisition(acq_period)
print driver.fifo_get_acquire_status()

set_cic_rate(625)

for i in range(100):
    print driver.get_fifo_length()
    print driver.get_data()

driver.fifo_stop_acquisition()
=======
    def read_npts_fifo(self, npts):
        data = np.zeros(npts)
        idx = 0
        while idx < npts:
            length, data_rcv = self.read_fifo(npts_max=npts-idx)
            data[idx:idx+length] = data_rcv
            idx += length
        return data


driver = Pid(client)

n = 32768
dec_factor_list = [64, 256, 1024, 4096]
n_avg = 100

dsp = np.zeros((len(dec_factor_list), n))
f_fft = 0 * dsp

for j in range(n_avg):
    for i, dec_factor in enumerate(dec_factor_list):
        print i, j
        set_cic_rate(dec_factor)
        driver.reset_fifo()
        time.sleep(0.001)
        data = ((driver.read_npts_fifo(n) - 2**23) % 2**24 - 2**23)
        dsp[i,:] += np.abs(np.fft.fft(data))**2 * dec_factor
        f_fft[i,:] = np.fft.fftfreq(n) * fs / dec_factor

dsp /= n_avg

plt.figure()
plt.hold(True)
for i, dec_factor in enumerate(dec_factor_list):
    plt.semilogx(np.fft.fftshift(f_fft[i,:]), np.fft.fftshift(10*np.log10(dsp[i,:])), label=str(dec_factor))

plt.xlabel('Frequency (Hz)')
plt.ylabel('Power spectral density (dB)')
plt.legend()
plt.show()
>>>>>>> fcf76590
<|MERGE_RESOLUTION|>--- conflicted
+++ resolved
@@ -1,34 +1,16 @@
 from config import *
 
 import time
-<<<<<<< HEAD
-
-dvm.write(CONFIG, DDS_OFF, 100000000)
-=======
 import numpy as np
 import matplotlib.pyplot as plt
 
 freq = 10 # MHz
 fs = 125e6 # Sampling frequency
 dvm.write(CONFIG, DDS_OFF, np.floor(freq / fs * 2**32))
->>>>>>> fcf76590
-
-# FIFO
-
-# RDFR_OFF = int('0x18',0)
-# RDFO_OFF = int('0x1C',0)
-# RDFD_OFF = int('0x20',0)
-# RLR_OFF  = int('0x24',0)
 
 def set_cic_rate(rate):
     dvm.write(CONFIG, CIC_RATE_OFF, rate)
 
-<<<<<<< HEAD
-# def get_fifo_length():
-#     return (dvm.read(FIFO, RLR_OFF) - 2**31) / 4
-
-=======
->>>>>>> fcf76590
 class Pid(object):
 
     def __init__(self, client):
@@ -44,7 +26,6 @@
     def get_fifo_length(self):
         return (self.client.recv_int(4) - 2**31)/4
 
-<<<<<<< HEAD
     def get_data(self):
         @command('PID')
         def store_fifo_data(self):
@@ -61,25 +42,7 @@
             return get_fifo_data(self)
         else:
             return []
-=======
-    @command('PID')
-    def get_fifo_occupancy(self):
-        return self.client.recv_int(4)
->>>>>>> fcf76590
 
-    @command('PID')
-    def get_fifo_data(self, n_pts):
-        return self.client.recv_buffer(n_pts, data_type='uint32')
-
-    @command('PID')
-    def reset_fifo(self):
-        pass
- 
-    def read_fifo(self, npts_max=2**24):
-        fifo_length = self.get_fifo_length()
-        return fifo_length, self.get_fifo_data(min(fifo_length, npts_max))
-
-<<<<<<< HEAD
     @command('PID')
     def fifo_stop_acquisition(self):
         pass
@@ -98,46 +61,4 @@
     print driver.get_fifo_length()
     print driver.get_data()
 
-driver.fifo_stop_acquisition()
-=======
-    def read_npts_fifo(self, npts):
-        data = np.zeros(npts)
-        idx = 0
-        while idx < npts:
-            length, data_rcv = self.read_fifo(npts_max=npts-idx)
-            data[idx:idx+length] = data_rcv
-            idx += length
-        return data
-
-
-driver = Pid(client)
-
-n = 32768
-dec_factor_list = [64, 256, 1024, 4096]
-n_avg = 100
-
-dsp = np.zeros((len(dec_factor_list), n))
-f_fft = 0 * dsp
-
-for j in range(n_avg):
-    for i, dec_factor in enumerate(dec_factor_list):
-        print i, j
-        set_cic_rate(dec_factor)
-        driver.reset_fifo()
-        time.sleep(0.001)
-        data = ((driver.read_npts_fifo(n) - 2**23) % 2**24 - 2**23)
-        dsp[i,:] += np.abs(np.fft.fft(data))**2 * dec_factor
-        f_fft[i,:] = np.fft.fftfreq(n) * fs / dec_factor
-
-dsp /= n_avg
-
-plt.figure()
-plt.hold(True)
-for i, dec_factor in enumerate(dec_factor_list):
-    plt.semilogx(np.fft.fftshift(f_fft[i,:]), np.fft.fftshift(10*np.log10(dsp[i,:])), label=str(dec_factor))
-
-plt.xlabel('Frequency (Hz)')
-plt.ylabel('Power spectral density (dB)')
-plt.legend()
-plt.show()
->>>>>>> fcf76590
+driver.fifo_stop_acquisition()