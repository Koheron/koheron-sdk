--- conflicted
+++ resolved
@@ -149,14 +149,9 @@
 
 std::array<uint32_t, BITSTREAM_ID_SIZE> Base::get_bitstream_id()
 {
-<<<<<<< HEAD
     for (uint32_t i=0; i<bitstream_id.size(); i++)
         bitstream_id[i] = Klib::ReadReg32(dev_mem.GetBaseAddr(config_map) + BITSTREAM_ID_OFF + 4*i);
-=======
-    for (uint32_t i=0; i<BITSTREAM_ID_SIZE; i++)
-        bitstream_id[i] = Klib::ReadReg32(dev_mem.GetBaseAddr(status_map) + BITSTREAM_ID_OFF + 4*i);
-  
->>>>>>> 2d9c2734
+        
     return bitstream_id;
 }
 
