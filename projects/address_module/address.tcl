namespace eval address {

proc pins {cmd bram_width {n_periods 1}} {
  $cmd -dir I -from 31   -to 0 cfg
  for {set i 0} {$i < $n_periods} {incr i} {
    $cmd -dir I -from 31   -to 0 period$i
    $cmd -dir O -from [expr $bram_width+2] -to 0 addr$i
  }
  $cmd -dir O                  restart
  $cmd -dir O                  tvalid
  $cmd -dir I -type clk        clk
}

proc create {module_name bram_width {n_periods 1}} {
  set bd [current_bd_instance .]
  current_bd_instance [create_bd_cell -type hier $module_name]

  pins create_bd_pin $bram_width $n_periods
<<<<<<< HEAD

  cell koheron:user:edge_detector:1.0 reset_base_counter {} {clk clk}

  # Add address counter

  for {set i 0} {$i < $n_periods} {incr i} {
    cell koheron:user:address_generator:1.0 base_counter$i {
      COUNT_WIDTH $bram_width
    } {
      clk clk
      count_max period$i
      address addr$i
      sclr reset_base_counter/dout
    }
  }
=======
  
  # Configuration registers
  set reset_pin [get_slice_pin cfg 32 0 0]
  set reset_acq_pin [get_slice_pin cfg 32 1 1]
>>>>>>> 9c95d033

  connect_pin restart [get_edge_detector_pin $reset_acq_pin]

  # Add address counter

  for {set i 0} {$i < $n_periods} {incr i} {
    cell koheron:user:address_generator:1.0 base_counter$i {
      COUNT_WIDTH $bram_width
    } {
      clk clk
      count_max period$i
      address addr$i
      sclr [get_not_pin $reset_pin]
    }
  }

  set clogb2_depth 5
  set depth [expr 2**$clogb2_depth]
  set delay_pin [get_slice_pin cfg 32 [expr 2 + $clogb2_depth -1] 2]

  cell xilinx.com:ip:c_shift_ram:12.0 delay_tvalid {
    ShiftRegType Variable_Length_Lossless
    Depth [expr 2**$clogb2_depth]
    Width 1
  } {
    D $reset_pin
    CLK clk
    Q tvalid
    A $delay_pin
  }

  current_bd_instance $bd
}

} ;# end address namespace<|MERGE_RESOLUTION|>--- conflicted
+++ resolved
@@ -16,28 +16,10 @@
   current_bd_instance [create_bd_cell -type hier $module_name]
 
   pins create_bd_pin $bram_width $n_periods
-<<<<<<< HEAD
-
-  cell koheron:user:edge_detector:1.0 reset_base_counter {} {clk clk}
-
-  # Add address counter
-
-  for {set i 0} {$i < $n_periods} {incr i} {
-    cell koheron:user:address_generator:1.0 base_counter$i {
-      COUNT_WIDTH $bram_width
-    } {
-      clk clk
-      count_max period$i
-      address addr$i
-      sclr reset_base_counter/dout
-    }
-  }
-=======
   
   # Configuration registers
   set reset_pin [get_slice_pin cfg 32 0 0]
   set reset_acq_pin [get_slice_pin cfg 32 1 1]
->>>>>>> 9c95d033
 
   connect_pin restart [get_edge_detector_pin $reset_acq_pin]
 
