proc add_ctl_sts {{mclk "None"}  {mrstn "None"}} {
  global isZynqMP
  # dna (hidden ports)
  add_config_register ctl control $mclk $mrstn config::ctl_register $config::control_size
  if {$isZynqMP == 0} {
    add_status_register sts status $mclk $mrstn config::sts_register $config::status_size
  } else {
    add_status_register sts status $mclk $mrstn config::sts_register $config::status_size 0 0 
  }

  if {$config::ps_control_size > 0} {
    add_config_register ps_ctl ps_control "None" "None" config::ps_ctl_register $config::ps_control_size
  }

  if {$config::ps_status_size > 0} {
    add_status_register ps_sts ps_status "None" "None" config::ps_sts_register $config::ps_status_size 0 0
  }
}
proc add_config_register {module_name memory_name mclk mrstn reg_names {num_ports 32} {intercon_idx 0}} {
  upvar 1 $reg_names register

  set bd [current_bd_instance .]
  current_bd_instance [create_bd_cell -type hier $module_name]

  for {set i 0} {$i < $num_ports} {incr i} {
    create_bd_pin -dir O -from 31 -to 0 $register($i)
  }

  # Add a new Master Interface to AXI Interconnect
  set idx [add_master_interface $intercon_idx]

  set sclk [set ::ps_clk$intercon_idx]
  set srstn [set ::rst${intercon_idx}_name]/peripheral_aresetn

  if {$mclk eq "None"} {
    set mclk $sclk
    set mrstn $srstn
  }

  if {$sclk != $mclk} {
    # Add AXI clock converter
    cell xilinx.com:ip:axi_clock_converter:2.1 axi_clock_converter_0 {} {
      s_axi_aclk /$sclk
      s_axi_aresetn /$srstn
      m_axi_aclk /$mclk
      m_axi_aresetn /$mrstn
      S_AXI /axi_mem_intercon_$intercon_idx/M${idx}_AXI
    }
    set m_axi_aclk axi_clock_converter_0/m_axi_aclk
    set M_AXI axi_clock_converter_0/M_AXI
  } else {
    set m_axi_aclk /$sclk
    set M_AXI /axi_mem_intercon_$intercon_idx/M${idx}_AXI
  }

    # Cfg register
  cell pavel-demin:user:axi_ctl_register:1.0 axi_${module_name}_register {
    CTL_DATA_WIDTH [expr $num_ports*32]
  } {
    aclk $m_axi_aclk
    aresetn /$mrstn
    S_AXI $M_AXI
  }

  assign_bd_address [get_bd_addr_segs {axi_${module_name}_register/s_axi/reg0 }]
  set memory_segment [get_bd_addr_segs /${::ps_name}/Data/SEG_axi_${module_name}_register_reg0]
  set_property range  [get_memory_range $memory_name]  $memory_segment
  set_property offset [get_memory_offset $memory_name] $memory_segment

  for {set i 0} {$i < $num_ports} {incr i} {
    set wid  [expr $num_ports*32]
    set from [expr 31+$i*32]
    set to   [expr $i*32]
    connect_pins $register($i) [get_slice_pin axi_${module_name}_register/ctl_data $from $to]
  }

  current_bd_instance $bd
}

proc add_status_register {module_name memory_name mclk mrstn reg_names {num_ports 32} {intercon_idx 0} {has_dna 1}} {
  upvar 1 $reg_names register

  set bd [current_bd_instance .]
  current_bd_instance [create_bd_cell -type hier $module_name]

<<<<<<< HEAD
=======
  if {$has_dna == 1} {
    set n_hidden_ports 2
  } else {
    set n_hidden_ports 0
  }

>>>>>>> e26b7179
  for {set i 0} {$i < $num_ports} {incr i} {
    create_bd_pin -dir I -from 31 -to 0 $register($i)
  }

  # Add a new Master Interface to AXI Interconnect
  set idx [add_master_interface $intercon_idx]

  set sclk [set ::ps_clk$intercon_idx]
  set srstn [set ::rst${intercon_idx}_name]/peripheral_aresetn

  if {$mclk eq "None"} {
    set mclk $sclk
    set mrstn $srstn
  }

  if {$sclk != $mclk} {
    # Add AXI clock converter
    cell xilinx.com:ip:axi_clock_converter:2.1 axi_clock_converter_0 {} {
      s_axi_aclk /$sclk
      s_axi_aresetn /$srstn
      m_axi_aclk /$mclk
      m_axi_aresetn /$mrstn
      S_AXI /axi_mem_intercon_$intercon_idx/M${idx}_AXI
    }
    set m_axi_aclk axi_clock_converter_0/m_axi_aclk
    set M_AXI axi_clock_converter_0/M_AXI
  } else {
    set m_axi_aclk /$sclk
    set M_AXI /axi_mem_intercon_$intercon_idx/M${idx}_AXI
  }

  # Sts register
  cell pavel-demin:user:axi_sts_register:1.0 axi_${module_name}_register_0 {
    STS_DATA_WIDTH [expr [expr $n_hidden_ports +$num_ports]*32]
  } {
    aclk $m_axi_aclk
    aresetn /$mrstn
    S_AXI $M_AXI
  }

  assign_bd_address [get_bd_addr_segs {axi_${module_name}_register_0/s_axi/reg0 }]
  set memory_segment [get_bd_addr_segs /${::ps_name}/Data/SEG_axi_${module_name}_register_0_reg0]
  set_property range  [get_memory_range $memory_name]  $memory_segment
  set_property offset [get_memory_offset $memory_name] $memory_segment

<<<<<<< HEAD
  set left_ports $num_ports
=======
  global isZynqMP
  # DNA (hidden ports)
  if {$isZynqMP == 0 && $has_dna == 1} {
    cell pavel-demin:user:dna_reader:1.0 dna {} {
      aclk /$mclk
      aresetn /$mrstn
    }
  }

  set left_ports [expr $n_hidden_ports +$num_ports]
>>>>>>> e26b7179
  set concat_idx 0

  # Use multiple concats because Xilinx IP does not allow num_ports > 32
  set concat_num [expr [expr $n_hidden_ports +$num_ports] / 32 + 1]
  # Concat the multiple concat blocks
  cell xilinx.com:ip:xlconcat:2.1 concat_concat {
    NUM_PORTS $concat_num
  } {
    dout axi_${module_name}_register_0/sts_data
  }

  while {$left_ports > 0} {
    set concat_num_ports [expr min($left_ports, 32)]

    cell xilinx.com:ip:xlconcat:2.1 concat_$concat_idx {
      NUM_PORTS $concat_num_ports
    } {
      dout concat_concat/In$concat_idx
    }
    set_property -dict [list CONFIG.IN${concat_idx}_WIDTH [expr $concat_num_ports * 32]] [get_bd_cells concat_concat]
    for {set i 0} {$i < [expr $n_hidden_ports +$num_ports]} {incr i} {
      set_property -dict [list CONFIG.IN${i}_WIDTH 32] [get_bd_cells concat_$concat_idx]
    }
    set left_ports [expr $left_ports - $concat_num_ports]
    incr concat_idx
  }

<<<<<<< HEAD
=======
  if {$has_dna == 1} {
  if {$isZynqMP == 0} {
    connect_pins concat_0/In0 [get_slice_pin dna/dna_data 31 0]
    connect_pins concat_0/In1 [get_slice_pin dna/dna_data 63 32]
  } else {
    connect_pins concat_0/In0 [get_constant_pin 4222 32]
    connect_pins concat_0/In1 [get_constant_pin 78661 32]
  }
  }

>>>>>>> e26b7179
  # Other ports
  for {set i 0} {$i < $num_ports} {incr i} {
    set iidx [expr $i % 32]
    set cidx [expr $i / 32]
    if {$cidx == 0} {
      set iidx [expr $iidx + $n_hidden_ports] 
    } 
    connect_pins concat_$cidx/In$iidx $register($i)
  }

  current_bd_instance $bd
}<|MERGE_RESOLUTION|>--- conflicted
+++ resolved
@@ -83,15 +83,12 @@
   set bd [current_bd_instance .]
   current_bd_instance [create_bd_cell -type hier $module_name]
 
-<<<<<<< HEAD
-=======
   if {$has_dna == 1} {
     set n_hidden_ports 2
   } else {
     set n_hidden_ports 0
   }
 
->>>>>>> e26b7179
   for {set i 0} {$i < $num_ports} {incr i} {
     create_bd_pin -dir I -from 31 -to 0 $register($i)
   }
@@ -137,9 +134,6 @@
   set_property range  [get_memory_range $memory_name]  $memory_segment
   set_property offset [get_memory_offset $memory_name] $memory_segment
 
-<<<<<<< HEAD
-  set left_ports $num_ports
-=======
   global isZynqMP
   # DNA (hidden ports)
   if {$isZynqMP == 0 && $has_dna == 1} {
@@ -150,7 +144,6 @@
   }
 
   set left_ports [expr $n_hidden_ports +$num_ports]
->>>>>>> e26b7179
   set concat_idx 0
 
   # Use multiple concats because Xilinx IP does not allow num_ports > 32
@@ -178,9 +171,7 @@
     incr concat_idx
   }
 
-<<<<<<< HEAD
-=======
-  if {$has_dna == 1} {
+if {$has_dna == 1} {
   if {$isZynqMP == 0} {
     connect_pins concat_0/In0 [get_slice_pin dna/dna_data 31 0]
     connect_pins concat_0/In1 [get_slice_pin dna/dna_data 63 32]
@@ -190,7 +181,6 @@
   }
   }
 
->>>>>>> e26b7179
   # Other ports
   for {set i 0} {$i < $num_ports} {incr i} {
     set iidx [expr $i % 32]
