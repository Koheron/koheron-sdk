// Pulse density Modulator

`timescale 1 ns / 1 ps

module pdm #
(
  parameter NBITS = 11
)
(
  input wire                      clk,
  input wire [NBITS-1:0]          din,
  input wire                      rst,

  output reg                      dout,
  output reg [NBITS-1:0]          error
);
 
  localparam integer MAX = 2**NBITS - 1;
  reg rst_reg;
<<<<<<< HEAD
  reg [NBITS-1:0] din_reg;
  reg [NBITS-1:0] error_0;
  reg [NBITS-1:0] error_1;
  
  always @(posedge clk) begin
    rst_reg <= rst;
    din_reg <= din;
    error_1 <= error + MAX - din_reg;
    error_0 <= error - din_reg;
=======
  reg [NBITS-1:0] data_in_reg;
  reg [NBITS-1:0] pdm_error_0;
  reg [NBITS-1:0] pdm_error_1;
  
  always @(posedge clk) begin
    rst_reg <= rst;
    data_in_reg <= data_in;
    pdm_error_1 <= pdm_error + MAX - data_in_reg;
    pdm_error_0 <= pdm_error - data_in_reg;
>>>>>>> aadcf0d7
  end

  always @(posedge clk) begin
    if (rst_reg == 1'b1) begin
<<<<<<< HEAD
      dout <= 0;
    end else begin
      dout <= (din_reg >= error);
    end
  end

  always @(posedge clk) begin
    if (rst_reg == 1'b1) begin
      error <= 0;
    end else if (dout) begin
      error <= error_1;
    end else begin
      error <= error_0;
    end
  end

=======
      pdm_out <= 0;
    end else begin
      pdm_out <= (data_in_reg >= pdm_error);
    end
  end

  always @(posedge clk) begin
    if (rst_reg == 1'b1) begin
      pdm_error <= 0;
    end else if (pdm_out) begin
      pdm_error <= pdm_error_1;
    end else begin
      pdm_error <= pdm_error_0;
    end
  end

>>>>>>> aadcf0d7

endmodule<|MERGE_RESOLUTION|>--- conflicted
+++ resolved
@@ -17,7 +17,6 @@
  
   localparam integer MAX = 2**NBITS - 1;
   reg rst_reg;
-<<<<<<< HEAD
   reg [NBITS-1:0] din_reg;
   reg [NBITS-1:0] error_0;
   reg [NBITS-1:0] error_1;
@@ -27,22 +26,10 @@
     din_reg <= din;
     error_1 <= error + MAX - din_reg;
     error_0 <= error - din_reg;
-=======
-  reg [NBITS-1:0] data_in_reg;
-  reg [NBITS-1:0] pdm_error_0;
-  reg [NBITS-1:0] pdm_error_1;
-  
-  always @(posedge clk) begin
-    rst_reg <= rst;
-    data_in_reg <= data_in;
-    pdm_error_1 <= pdm_error + MAX - data_in_reg;
-    pdm_error_0 <= pdm_error - data_in_reg;
->>>>>>> aadcf0d7
   end
 
   always @(posedge clk) begin
-    if (rst_reg == 1'b1) begin
-<<<<<<< HEAD
+    if (rst_reg) begin
       dout <= 0;
     end else begin
       dout <= (din_reg >= error);
@@ -50,7 +37,7 @@
   end
 
   always @(posedge clk) begin
-    if (rst_reg == 1'b1) begin
+    if (rst_reg) begin
       error <= 0;
     end else if (dout) begin
       error <= error_1;
@@ -59,23 +46,4 @@
     end
   end
 
-=======
-      pdm_out <= 0;
-    end else begin
-      pdm_out <= (data_in_reg >= pdm_error);
-    end
-  end
-
-  always @(posedge clk) begin
-    if (rst_reg == 1'b1) begin
-      pdm_error <= 0;
-    end else if (pdm_out) begin
-      pdm_error <= pdm_error_1;
-    end else begin
-      pdm_error <= pdm_error_0;
-    end
-  end
-
->>>>>>> aadcf0d7
-
 endmodule