set run_autowrapper 1
source [file join [file dirname [info script]] "block_design.tcl"]
set_property target_language VHDL [current_project]

if {[version -short] >= 2016.3} {
  set_property synth_checkpoint_mode Hierarchical [get_files $bd_path/system.bd]
}

generate_target all [get_files $bd_path/system.bd]
if { $run_autowrapper == 1 } {
  make_wrapper -files [get_files $bd_path/system.bd] -top
  add_files -norecurse $bd_path/hdl/system_wrapper.vhd
}


# Add verilog source files
set files [glob -nocomplain $project_path/*.v $project_path/*.sv]
if {[llength $files] > 0} {
  add_files -norecurse $files
}

# Add constraint files
set fp [open $xdc_filename r]
set files [split [read $fp]]

close $fp
if {[llength $files] > 0} {
  add_files -norecurse -fileset constrs_1 $files
}

set_property VERILOG_DEFINE {TOOL_VIVADO} [current_fileset]

switch $mode {
  "development" {
<<<<<<< HEAD
    # set_property STRATEGY Flow_PerfOptimized_High [get_runs synth_1]
    # set_property STRATEGY Performance_NetDelay_high [get_runs impl_1]
=======
    set_property STRATEGY Flow_PerfOptimized_High [get_runs synth_1]
    set_property STRATEGY Performance_NetDelay_high [get_runs impl_1]
    generate_target all [get_files  $bd_path/system.bd]
    set_property STEPS.SYNTH_DESIGN.ARGS.FLATTEN_HIERARCHY none [get_runs *synth_1]
    set_property strategy Flow_PerfOptimized_high [get_runs *synth_1]
    set_property STEPS.SYNTH_DESIGN.ARGS.FLATTEN_HIERARCHY none [get_runs *synth_1]
>>>>>>> e26b7179
  }
  "production" {
    set_property STRATEGY Flow_PerfOptimized_High [get_runs synth_1]
    set_property STRATEGY Performance_NetDelay_high [get_runs impl_1]
    generate_target all [get_files  $bd_path/system.bd]
    set_property STEPS.SYNTH_DESIGN.ARGS.FLATTEN_HIERARCHY none [get_runs *synth_1]
    set_property strategy Flow_PerfOptimized_high [get_runs *synth_1]
    set_property STEPS.SYNTH_DESIGN.ARGS.FLATTEN_HIERARCHY none [get_runs *synth_1]
  }
  "custom" {
    # Put your custom implementation strategy here (and run $ make MODE=custom ...)    
  }  
  default {
  }
}

close_project<|MERGE_RESOLUTION|>--- conflicted
+++ resolved
@@ -32,17 +32,8 @@
 
 switch $mode {
   "development" {
-<<<<<<< HEAD
     # set_property STRATEGY Flow_PerfOptimized_High [get_runs synth_1]
     # set_property STRATEGY Performance_NetDelay_high [get_runs impl_1]
-=======
-    set_property STRATEGY Flow_PerfOptimized_High [get_runs synth_1]
-    set_property STRATEGY Performance_NetDelay_high [get_runs impl_1]
-    generate_target all [get_files  $bd_path/system.bd]
-    set_property STEPS.SYNTH_DESIGN.ARGS.FLATTEN_HIERARCHY none [get_runs *synth_1]
-    set_property strategy Flow_PerfOptimized_high [get_runs *synth_1]
-    set_property STEPS.SYNTH_DESIGN.ARGS.FLATTEN_HIERARCHY none [get_runs *synth_1]
->>>>>>> e26b7179
   }
   "production" {
     set_property STRATEGY Flow_PerfOptimized_High [get_runs synth_1]
