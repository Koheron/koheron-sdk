#!/usr/bin/env python
# -*- coding: utf-8 -*-

import os
import jinja2
import yaml
import sys
import shutil
import time
from subprocess import call

def get_list(project, prop, prop_list=None):
    if prop_list is None: 
       prop_list = []
    config = load_config(project)
    if 'parent' in config and config['parent'] != None:
        prop_list.extend(get_list(config['parent'], prop, prop_list))
    if prop in config:
        prop_list.extend(config[prop])
    config_default = load_config('default')
    # Ensure each item is only included once:
    prop_list = list(set(prop_list))
    return prop_list

def get_prop(project, prop):
    config = load_config(project)
    if not prop in config:
        if 'parent' in config:
            config[prop] = get_prop(config['parent'], prop)
        else:
            print('Property %s not found', prop)
            return None
    return config[prop]

def get_parents(project, parents=[]):
    config = load_config(project)
    if 'parent' in config and config['parent'] != None:
        parents.append(config['parent'])
        get_parents(config['parent'], parents)
    return parents

def load_config(project):
    config_filename = os.path.join('projects', project, 'main.yml')    
    with open(config_filename) as config_file:
        config = yaml.load(config_file)        
    return config

def get_config(project):
    config = load_config(project)
    # Get missing elements from ancestors
    lists = ['python','cores','xdc']
    for list_ in lists:
        config[list_] = get_list(project, list_)
    props = ['board','cross-compile','host']
    for prop in props:
        config[prop] = get_prop(project, prop)
    sha_filename = os.path.join('tmp', project+'.sha')
    if os.path.isfile(sha_filename):
        with open(sha_filename) as sha_file:
            sha = sha_file.read()
            for i in range(8):
                config['parameters']['sha'+str(i)] = int('0x'+sha[8*i:8*i+8],0)
    return config

###################
# Jinja
###################

def fill_config_tcl(config):
    template = get_renderer().get_template(os.path.join('projects', 'config_tcl.j2'))
    output = file(os.path.join('projects', config['project'], 'config.tcl'),'w')
    output.write(template.render(dic=config))
    output.close()

def fill_config_python(config, version):
    template = get_renderer().get_template(os.path.join('projects', 'config_python.j2'))
    output = file(os.path.join('projects', config['project'], 'config.py'),'w')
    output.write(template.render(dic=config, version=version))
    output.close()

def fill_addresses(config, tcp_server_dir):
    template = get_renderer().get_template(os.path.join('projects', 'addresses.j2'))
    output = file(os.path.join(tcp_server_dir, 'middleware', 'drivers', 'addresses.hpp'),'w')
    output.write(template.render(dic=config))
    output.close()

def get_renderer():
    renderer = jinja2.Environment(
      block_start_string = '{%',
      block_end_string = '%}',
      variable_start_string = '{{',
      variable_end_string = '}}',
      loader = jinja2.FileSystemLoader(os.path.abspath('.'))
    )
    def quote(list_):
        return ['"%s"' % element for element in list_]
    def remove_extension(filename):
        toks = filename.split('.')
        return toks[0]
    renderer.filters['quote'] = quote
    renderer.filters['remove_extension'] = remove_extension

    return renderer

###################
# Build directories
###################

def build_middleware(project, tcp_server_dir):
    _check_project(project)
    config = load_config(project)
    assert os.path.exists(os.path.join(tcp_server_dir,'middleware'))
    
    # We recursively traverse the requirements and build the middleware
    if 'parent' in config and config['parent'] != None:
        build_middleware(config['parent'], tcp_server_dir)
        
    for basename in os.listdir(os.path.join('projects', project)):
        if basename.endswith('.hpp') or basename.endswith('.cpp'):
            import_filename = os.path.join('projects', project, basename)
            shutil.copy(import_filename, os.path.join(tcp_server_dir,'middleware','drivers'))

def build_server_config(project, tcp_server_dir):
    config = get_config(project)
    dev_paths = [
      '../devices/dev_mem.yaml'
    ]
    if 'devices' in config:
        for device in config['devices']:
            _check_device(project, device)
            filename = os.path.basename(device)
            dev_paths.append(os.path.join('../middleware/drivers/', filename))
    server_config = {
      'cross-compile': config['cross-compile'],
      'devices': dev_paths
    }
    with open(os.path.join(tcp_server_dir,'config','config.yaml'), 'w') as f:
        yaml.dump(server_config, f, indent=2, default_flow_style=False)

def build_python(project, python_dir):
    if not os.path.exists(python_dir):
        os.makedirs(python_dir)
    include_list = []
    parents = get_parents(project)
    parents.append(project)
    for parent in parents:
        config = load_config(parent)
        if config.has_key('python'):
            for file_ in config['python']:
                toks = file_.split('.')
                if toks[1] == 'py':
                    shutil.copy(os.path.join('projects',parent,file_), python_dir)
                    include_list.append(toks[0])
    template = get_renderer().get_template(os.path.join('projects', 'init_python.j2'))
    config = load_config(project)
    output = file(os.path.join(python_dir, '__init__.py'),'w')
    output.write(template.render(dic={'include': include_list, 'driver': config['python_driver']}))
    output.close()

def build_xdc(project, xdc_dir):
    config = get_config(project)
    if not os.path.exists(xdc_dir):
        os.makedirs(xdc_dir)
    for file_ in config['xdc']:
        shutil.copy(file_, xdc_dir)

###################
# Check
###################

def _check_device(project, device):
    device_path = os.path.dirname(device)
    if device_path in get_parents(project) or device_path == '':
        return
    raise RuntimeError('Project ' + path + ' error for device '+ device)

def _check_project(project):
    if project in os.listdir('projects'):
        return
	raise RuntimeError('Unknown project ' + project_name)

###################
# Main
###################

if __name__ == "__main__":
    cmd = sys.argv[1]
    project = sys.argv[2]

    if len(sys.argv) == 4:
        version = sys.argv[3]

    tmp_dir = 'tmp'
    if not os.path.exists(tmp_dir):
        os.makedirs(tmp_dir)

    reload(sys)
    sys.setdefaultencoding('utf-8')

    config = get_config(project)
<<<<<<< HEAD

    if cmd == '--configs':
        fill_config_tcl(config)
        fill_config_python(config, version)
    elif cmd == '--python':
        python_dir = os.path.join('tmp', config['project'] + '.python')
        build_python(project, python_dir)
    elif cmd == '--cores':
=======
    fill_config_tcl(config)
    fill_config_python(config)
 
    if (len(sys.argv) == 3 and sys.argv[2] == '--python'):
        python_dir = os.path.join('tmp', config['project']+'.python')
        build_python(project, python_dir)

    if (len(sys.argv) == 3 and sys.argv[2] == '--xdc'):
        xdc_dir = os.path.join('tmp', config['project']+'.xdc')
        build_xdc(project, xdc_dir)

    if (len(sys.argv) == 3 and sys.argv[2] == '--cores'):
>>>>>>> b364af56
        with open(os.path.join('tmp', project + '.cores'), 'w') as f:
            f.write(' '.join(config['cores']))
    elif cmd == '--board':
        with open(os.path.join('tmp', project + '.board'), 'w') as f:
            f.write(config['board'])
<<<<<<< HEAD
    elif cmd == '--middleware':
        tcp_server_dir = os.path.join('tmp', config['project'] + '.tcp-server')
=======

    if (len(sys.argv) == 3 and sys.argv[2] == '--middleware'):
        tcp_server_dir = os.path.join('tmp', config['project']+'.tcp-server')
>>>>>>> b364af56
        build_middleware(project, tcp_server_dir)
        build_server_config(project, tcp_server_dir)
        fill_addresses(config, tcp_server_dir)<|MERGE_RESOLUTION|>--- conflicted
+++ resolved
@@ -198,7 +198,6 @@
     sys.setdefaultencoding('utf-8')
 
     config = get_config(project)
-<<<<<<< HEAD
 
     if cmd == '--configs':
         fill_config_tcl(config)
@@ -207,33 +206,13 @@
         python_dir = os.path.join('tmp', config['project'] + '.python')
         build_python(project, python_dir)
     elif cmd == '--cores':
-=======
-    fill_config_tcl(config)
-    fill_config_python(config)
- 
-    if (len(sys.argv) == 3 and sys.argv[2] == '--python'):
-        python_dir = os.path.join('tmp', config['project']+'.python')
-        build_python(project, python_dir)
-
-    if (len(sys.argv) == 3 and sys.argv[2] == '--xdc'):
-        xdc_dir = os.path.join('tmp', config['project']+'.xdc')
-        build_xdc(project, xdc_dir)
-
-    if (len(sys.argv) == 3 and sys.argv[2] == '--cores'):
->>>>>>> b364af56
         with open(os.path.join('tmp', project + '.cores'), 'w') as f:
             f.write(' '.join(config['cores']))
     elif cmd == '--board':
         with open(os.path.join('tmp', project + '.board'), 'w') as f:
             f.write(config['board'])
-<<<<<<< HEAD
     elif cmd == '--middleware':
         tcp_server_dir = os.path.join('tmp', config['project'] + '.tcp-server')
-=======
-
-    if (len(sys.argv) == 3 and sys.argv[2] == '--middleware'):
-        tcp_server_dir = os.path.join('tmp', config['project']+'.tcp-server')
->>>>>>> b364af56
-        build_middleware(project, tcp_server_dir)
-        build_server_config(project, tcp_server_dir)
-        fill_addresses(config, tcp_server_dir)+    elif cmd == '--xdc':
+        xdc_dir = os.path.join('tmp', config['project'] + '.xdc')
+        build_xdc(project, xdc_dir)