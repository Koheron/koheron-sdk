--- conflicted
+++ resolved
@@ -51,11 +51,7 @@
     lists = ['python','cores']
     for list_ in lists:
         config[list_] = get_list(project, list_)
-<<<<<<< HEAD
-    props = ['board','host']
-=======
-    props = ['board','cross-compile','xdc']
->>>>>>> 00fcf7f9
+    props = ['board','cross-compile']
     for prop in props:
         config[prop] = get_prop(project, prop)
     sha_filename = os.path.join('tmp', project+'.sha')
@@ -114,7 +110,6 @@
     config = get_config(project)
     dev_paths = [
       '../devices/dev_mem.yaml'
-<<<<<<< HEAD
     ]
     if 'devices' in config:
         for device in config['devices']:
@@ -122,22 +117,9 @@
             filename = os.path.basename(device)
             dev_paths.append(os.path.join('../middleware/drivers/', filename))
     server_config = {
-      'host': config['host'],
+      'cross-compile': config['cross-compile'],
       'devices': dev_paths
     }
-=======
-    ]    
-    for device in config['devices']:
-        _check_device(project, device)
-        filename = os.path.basename(device)
-        dev_paths.append(os.path.join('../middleware/drivers/', filename))
-
-        server_config = {
-          'cross-compile': config['cross-compile'],
-          'devices': dev_paths
-        }
-
->>>>>>> 00fcf7f9
     with open(os.path.join(tcp_server_dir,'config','config.yaml'), 'w') as f:
         yaml.dump(server_config, f, indent=2, default_flow_style=False)
 
