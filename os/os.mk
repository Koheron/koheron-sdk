# Build:
# - First-stage boot loader
# - Device tree
# - U-boot
# - Linux kernel
include $(OS_PATH)/toolchain.mk

BOARD := $(shell basename $(BOARD_PATH))

TMP_OS_PATH := $(TMP_PROJECT_PATH)/os

UBOOT_PATH := $(TMP_OS_PATH)/u-boot-xlnx-$(UBOOT_TAG)
LINUX_PATH := $(TMP_OS_PATH)/linux-xlnx-$(LINUX_TAG)
DTREE_PATH := $(TMP_OS_PATH)/device-tree-xlnx-$(DTREE_TAG)

UBOOT_TAR := $(TMP)/u-boot-xlnx-$(UBOOT_TAG).tar.gz
LINUX_TAR := $(TMP)/linux-xlnx-$(LINUX_TAG).tar.gz
DTREE_TAR := $(TMP)/device-tree-xlnx-$(DTREE_TAG).tar.gz

TMP_OS_VERSION_FILE := $(TMP_OS_PATH)/version.json

$(TMP_OS_VERSION_FILE): $(KOHERON_VERSION_FILE)
	echo '{ "version": "$(KOHERON_VERSION)" }' > $@

<<<<<<< HEAD
BOOT_MEDIUM ?= mmcblk0

.PHONY: os
os: $(INSTRUMENT_ZIP) www api $(TMP_OS_PATH)/$(BOOTCALL) $(TMP_OS_PATH)/uImage $(TMP_OS_PATH)/devicetree.dtb $(TMP_OS_VERSION_FILE)
=======
DTREE_SWITCH = $(TMP_OS_PATH)/devicetree.dtb
ifdef DTREE_OVERRIDE
DTREE_SWITCH = $(TMP_OS_PATH)/devicetree_$(DTREE_LOC)
endif

BOOT_MEDIUM ?= mmcblk0

.PHONY: os
os: $(INSTRUMENT_ZIP) www api $(TMP_OS_PATH)/$(BOOTCALL) $(TMP_OS_PATH)/$(LINUX_IMAGE) $(DTREE_SWITCH) $(TMP_OS_VERSION_FILE)
>>>>>>> e26b7179

# Build image (run as root)
.PHONY: image
image:
	bash $(OS_PATH)/scripts/ubuntu-$(MODE).sh $(TMP_PROJECT_PATH) $(OS_PATH) $(TMP_OS_PATH) $(NAME) $(TMP_OS_VERSION_FILE) $(ZYNQ_TYPE) $(BOOT_MEDIUM)

.PHONY: clean_os
clean_os:
	rm -rf $(TMP_OS_PATH)

###############################################################################
# First-stage boot loader
###############################################################################

# Additional files (including fsbl_hooks.c) can be added to the FSBL in $(BOARD_PATH)/patches/fsbl
ifndef FSBL_PATH
FSBL_PATH := $(BOARD_PATH)/patches/fsbl
endif
FSBL_FILES := $(wildcard $(FSBL_PATH)/*.h $(FSBL_PATH)/*.c)

.PHONY: fsbl
fsbl: $(TMP_OS_PATH)/fsbl/executable.elf

$(TMP_OS_PATH)/fsbl/Makefile:  $(TMP_FPGA_PATH)/$(NAME).xsa
	mkdir -p $(@D)
	$(HSI) $(FPGA_PATH)/hsi/fsbl.tcl $(NAME) $(PROC) $(TMP_OS_PATH)/hard $(@D) $< $(ZYNQ_TYPE)
	@echo [$@] OK

$(TMP_OS_PATH)/fsbl/executable.elf: $(TMP_OS_PATH)/fsbl/Makefile $(FSBL_FILES)
	cp -a $(FSBL_PATH)/. $(TMP_OS_PATH)/fsbl/ 2>/dev/null || true
	source $(VIVADO_PATH)/$(VIVADO_VERSION)/settings64.sh && make -C $(@D) all
	@echo [$@] OK

.PHONY: clean_fsbl
clean_fsbl:
	rm -rf $(TMP_OS_PATH)/fsbl

###############################################################################
# U-Boot
###############################################################################

$(UBOOT_TAR):
	mkdir -p $(@D)
	curl -L $(UBOOT_URL) -o $@
	@echo [$@] OK

$(UBOOT_PATH): $(UBOOT_TAR)
	mkdir -p $@
	tar -zxf $< --strip-components=1 --directory=$@
	@echo [$@] OK

ifeq ("$(UBOOT_CONFIG)","")
UBOOT_CONFIG = zynq_$(BOARD)_defconfig
endif

$(TMP_OS_PATH)/u-boot.elf: $(UBOOT_PATH) $(shell find $(PATCHES)/u-boot -type f)
	cp -a $(PATCHES)/${UBOOT_CONFIG} $(UBOOT_PATH)/ 2>/dev/null || true
	cp -a $(PATCHES)/u-boot/. $(UBOOT_PATH)/ 2>/dev/null || true
	mkdir -p $(@D)
	make -C $< mrproper
<<<<<<< HEAD
	make -C $< arch=$(ARCH) `find $(PATCHES) -name '*_defconfig' -exec basename {} \;`
	make -C $< arch=$(ARCH) CFLAGS="-O2 $(GCC_FLAGS)" \
=======
	make -C $< arch=arm $(UBOOT_CONFIG)
	make -C $< arch=arm CFLAGS="-O2 $(GCC_FLAGS)" \
>>>>>>> e26b7179
	  CROSS_COMPILE=$(GCC_ARCH)- all
	cp $</u-boot $@
	cp $</u-boot.elf $@ || true
	@echo [$@] OK


###############################################################################
# pmufw
###############################################################################

.PHONY: pmufw
pmufw: $(TMP_OS_PATH)/pmu/pmufw.elf

$(TMP_OS_PATH)/pmu/Makefile: $(TMP_FPGA_PATH)/$(NAME).xsa
	mkdir -p $(@D)
	$(HSI) $(FPGA_PATH)/hsi/pmufw.tcl $(NAME) $(TMP_OS_PATH)/hard $(@D) $<
	@echo [$@] OK

$(TMP_OS_PATH)/pmu/executable.elf: $(TMP_OS_PATH)/pmu/Makefile
	source $(VITIS_PATH)/$(VIVADO_VER)/settings64.sh && make -C $(@D) all

.PHONY: clean_pmufw
clean_pmufw:
	rm -rf $(TMP_OS_PATH)/pmu

###############################################################################
# arm_trusted_firmware
###############################################################################

$(ATRUST_TAR):
	mkdir -p $(@D)
	curl -L $(ARMTRUST_URL) -o $@
	@echo [$@] OK

$(ATRUST_PATH): $(ATRUST_TAR)
	mkdir -p $@
	tar -zxf $< --strip-components=1 --directory=$@
	@echo [$@] OK

$(TMP_OS_PATH)/bl31.elf: $(ATRUST_PATH)
	make CROSS_COMPILE=$(GCC_ARCH)- PLAT=zynqmp bl31 ZYNQMP_ATF_MEM_BASE=0x10000 ZYNQMP_ATF_MEM_SIZE=0x40000 -C $(ATRUST_PATH)
	cp $</build/zynqmp/release/bl31/bl31.elf $@
	@echo [$@] OK

###############################################################################
# boot.bin
###############################################################################

$(TMP_OS_PATH)/boot.bin: $(TMP_OS_PATH)/fsbl/executable.elf $(BITSTREAM) $(TMP_OS_PATH)/u-boot.elf
	echo "img:{[bootloader] $(TMP_OS_PATH)/fsbl/executable.elf" > $(TMP_OS_PATH)/boot.bif
	echo " $(BITSTREAM)" >> $(TMP_OS_PATH)/boot.bif
	echo " $(TMP_OS_PATH)/u-boot.elf" >> $(TMP_OS_PATH)/boot.bif
	echo " }" >> $(TMP_OS_PATH)/boot.bif
	$(BOOTGEN) -image $(TMP_OS_PATH)/boot.bif -arch $(ZYNQ_TYPE) -w -o i $@
	@echo [$@] OK

$(TMP_OS_PATH)/bootmp.bin: $(TMP_OS_PATH)/pmu/executable.elf $(TMP_OS_PATH)/bl31.elf $(TMP_OS_PATH)/fsbl/executable.elf $(BITSTREAM) $(TMP_OS_PATH)/u-boot.elf
	echo "img:{ [fsbl_config] a53_x64" > $(TMP_OS_PATH)/boot.bif
	echo "[pmufw_image] $(TMP_OS_PATH)/pmu/executable.elf" >> $(TMP_OS_PATH)/boot.bif
	echo "[bootloader] $(TMP_OS_PATH)/fsbl/executable.elf" >> $(TMP_OS_PATH)/boot.bif
	echo "[destination_device=pl] $(BITSTREAM)" >> $(TMP_OS_PATH)/boot.bif
	echo "[destination_cpu=a53-0,exception_level=el-2] $(TMP_OS_PATH)/bl31.elf" >> $(TMP_OS_PATH)/boot.bif
	echo "[destination_cpu=a53-0,exception_level=el-2] $(TMP_OS_PATH)/u-boot.elf" >> $(TMP_OS_PATH)/boot.bif
	echo "}" >> $(TMP_OS_PATH)/boot.bif
	$(BOOTGEN) -image $(TMP_OS_PATH)/boot.bif -arch $(ZYNQ_TYPE) -w -o i $@
	cp $(TMP_OS_PATH)/bootmp.bin $(TMP_OS_PATH)/boot.bin
	@echo [$@] OK

###############################################################################
# DEVICE TREE
###############################################################################

$(DTREE_TAR):
	mkdir -p $(@D)
	curl -L $(DTREE_URL) -o $@
	@echo [$@] OK

$(DTREE_PATH): $(DTREE_TAR)
	mkdir -p $@
	tar -zxf $< --strip-components=1 --directory=$@
	@echo [$@] OK

.PHONY: overlay
overlay: $(TMP_OS_PATH)/pl.dtbo

.PHONY: devicetree
devicetree: $(TMP_OS_PATH)/devicetree/system-top.dts

$(TMP_OS_PATH)/overlay/pl.dtsi: $(TMP_FPGA_PATH)/$(NAME).xsa $(DTREE_PATH) $(PATCHES)/overlay.patch
	mkdir -p $(@D)
	$(HSI) $(FPGA_PATH)/hsi/devicetree.tcl $(NAME) $(PROC) $(DTREE_PATH) $(VIVADO_VER) $(TMP_OS_PATH)/hard $(TMP_OS_PATH)/overlay $(TMP_FPGA_PATH)/$(NAME).xsa $(BOOT_MEDIUM)
	cp -R $(TMP_OS_PATH)/overlay $(TMP_OS_PATH)/overlay.orig
	patch -d $(TMP_OS_PATH) -p -0 < $(PROJECT_PATH)/overlay.patch 
	@echo [$@] OK

$(TMP_OS_PATH)/devicetree/system-top.dts: $(TMP_FPGA_PATH)/$(NAME).xsa $(DTREE_PATH) $(PATCHES)/devicetree.patch
	mkdir -p $(@D)
	$(HSI) $(FPGA_PATH)/hsi/devicetree.tcl $(NAME) $(PROC) $(DTREE_PATH) $(VIVADO_VER) $(TMP_OS_PATH)/hard $(TMP_OS_PATH)/devicetree $(TMP_FPGA_PATH)/$(NAME).xsa $(BOOT_MEDIUM)
	cp -r $(TMP_OS_PATH)/devicetree $(TMP_OS_PATH)/devicetree.orig
	patch -d $(TMP_OS_PATH) -p -0 < $(PATCHES)/devicetree.patch
	@echo [$@] OK

.PHONY: clean_devicetree
clean_devicetree:
	rm -rf $(TMP_OS_PATH)/devicetree $(TMP_OS_PATH)/devicetree.orig

.PHONY: patch_devicetree
patch_devicetree:
	bash os/scripts/patch_devicetree.sh $(TMP_OS_PATH) $(BOARD_PATH)

.PHONY: patch_overlay
patch_overlay:
	bash os/scripts/patch_overlay.sh $(TMP_OS_PATH) $(PROJECT_PATH)

.PHONY: clean_overlay
clean_overlay:
	rm -rf $(TMP_OS_PATH)/overlay $(TMP_OS_PATH)/overlay.orig



###############################################################################
# LINUX
###############################################################################

$(LINUX_TAR):
	mkdir -p $(@D)
	curl -L $(LINUX_URL) -o $@
	@echo [$@] OK

$(LINUX_PATH): $(LINUX_TAR)
	mkdir -p $@
	tar -zxf $< --strip-components=1 --directory=$@
	@echo [$@] OK

$(TMP_OS_PATH)/$(LINUX_IMAGE): $(LINUX_PATH) $(shell find $(PATCHES)/linux -type f) $(OS_PATH)/xilinx_$(ZYNQ_TYPE)_defconfig
	cp $(OS_PATH)/xilinx_$(ZYNQ_TYPE)_defconfig $(LINUX_PATH)/arch/$(ARCH)/configs
	cp -a $(PATCHES)/linux/. $(LINUX_PATH)/ 2>/dev/null || true
	make -C $< mrproper
	make -C $< ARCH=$(ARCH) xilinx_$(ZYNQ_TYPE)_defconfig
	make -C $< ARCH=$(ARCH) CFLAGS="-O2 $(GCC_FLAGS)" \
	  --jobs=$(N_CPUS) \
	  CROSS_COMPILE=$(GCC_ARCH)- UIMAGE_LOADADDR=0x8000 $(LINUX_IMAGE)
<<<<<<< HEAD
	cp $</arch/arm/boot/$(LINUX_IMAGE) $@
=======
	cp $</arch/$(ARCH)/boot/$(LINUX_IMAGE) $@
>>>>>>> e26b7179
	@echo [$@] OK

$(LINUX_PATH)/scripts/dtc/dtc: $(TMP_OS_PATH)/$(LINUX_IMAGE)
	@echo [$@] OK

$(TMP_PROJECT_PATH)/pl.dtbo: $(LINUX_PATH) $(TMP_OS_PATH)/pl.dtbo
	cp $(TMP_OS_PATH)/pl.dtbo  $(TMP_PROJECT_PATH)/pl.dtbo

$(TMP_OS_PATH)/pl.dtbo: $(LINUX_PATH)/scripts/dtc/dtc $(TMP_OS_PATH)/overlay/pl.dtsi
	sed -i 's/".bin"/"$(NAME).bit.bin"/g' $(TMP_OS_PATH)/overlay/pl.dtsi
	$(LINUX_PATH)/scripts/dtc/dtc -O dtb -o $@ \
	  -i $(TMP_OS_PATH)/overlay -b 0 -@ $(TMP_OS_PATH)/overlay/pl.dtsi
	@echo [$@] OK

$(TMP_OS_PATH)/devicetree.dtb: $(LINUX_PATH)/scripts/dtc/dtc  $(TMP_OS_PATH)/devicetree/system-top.dts
	gcc -I $(TMP_OS_PATH)/devicetree/ -E -nostdinc -undef -D__DTS__ -x assembler-with-cpp -o \
		$(TMP_OS_PATH)/devicetree/system-top.dts.tmp $(TMP_OS_PATH)/devicetree/system-top.dts
	$(LINUX_PATH)/scripts/dtc/dtc -I dts -O dtb -o $@ \
	  -i $(TMP_OS_PATH)/devicetree -b 0 -@ $(TMP_OS_PATH)/devicetree/system-top.dts.tmp
	@echo [$@] OK

.PHONY: $(TMP_OS_PATH)/devicetree_linux
$(TMP_OS_PATH)/devicetree_linux: $(TMP_OS_PATH)/$(LINUX_IMAGE)
	echo ${DTREE_OVERRIDE}
	cp -a $(PATCHES)/linux/. $(LINUX_PATH)/ 2>/dev/null || true
	make -C $(LINUX_PATH) ARCH=$(ARCH) CROSS_COMPILE=$(GCC_ARCH)- dtbs -j$(N_CPUS)
	cp $(LINUX_PATH)/${DTREE_OVERRIDE} $(TMP_OS_PATH)/devicetree.dtb
	@echo [$(TMP_OS_PATH)/devicetree.dtb] OK

.PHONY: $(TMP_OS_PATH)/devicetree_uboot
$(TMP_OS_PATH)/devicetree_uboot: $(TMP_OS_PATH)/u-boot.elf
	echo ${DTREE_OVERRIDE}
	cp $(UBOOT_PATH)/${DTREE_OVERRIDE} $(TMP_OS_PATH)/devicetree.dtb
	@echo [$(TMP_OS_PATH)/devicetree.dtb] OK

###############################################################################
# HTTP API
###############################################################################

TMP_API_PATH := $(TMP)/api

.PHONY:
api: $(TMP_API_PATH)/wsgi.py \
        $(TMP_API_PATH)/app/__init__.py \
        $(TMP_API_PATH)/app/install_instrument.sh

$(TMP_API_PATH)/wsgi.py: $(OS_PATH)/api/wsgi.py
	mkdir -p $(@D)
	cp $< $@

$(TMP_API_PATH)/app/%: $(OS_PATH)/api/%
	mkdir -p $(@D)
	cp $< $@

# run `systemctl restart uwsgi` on the board
.PHONY:
api_sync: api
	rsync -avz -e "ssh -i /ssh-private-key" $(TMP_API_PATH)/. root@$(HOST):/usr/local/api/

.PHONY:
api_clean:
	rm -rf $(TMP_API_PATH)

###############################################################################
# WWW
###############################################################################

WWW_PATH:= $(OS_PATH)/www
TMP_WWW_PATH:= $(TMP)/www

.PHONY: www
www : $(TMP_WWW_PATH)/koheron.css \
		$(TMP_WWW_PATH)/instruments.js \
		$(TMP_WWW_PATH)/index.html \
		$(TMP_WWW_PATH)/main.css \
		$(TMP_WWW_PATH)/bootstrap.min.js \
		$(TMP_WWW_PATH)/bootstrap.min.css \
		$(TMP_WWW_PATH)/jquery.min.js \
		$(TMP_WWW_PATH)/koheron.svg \
		$(TMP_WWW_PATH)/koheron_logo.svg \
		$(TMP_WWW_PATH)/kbird.ico \
		$(TMP_WWW_PATH)/lato-v11-latin-400.woff2 \
		$(TMP_WWW_PATH)/lato-v11-latin-700.woff2 \
		$(TMP_WWW_PATH)/lato-v11-latin-900.woff2 \
		$(TMP_WWW_PATH)/glyphicons-halflings-regular.woff2 \
		$(TMP_WWW_PATH)/navigation.html \
		$(TMP_WWW_PATH)/html-imports.min.js \
		$(TMP_WWW_PATH)/html-imports.min.js.map

.PHONY: www_sync
www_sync: www
	rsync -avz -e "ssh -i /ssh-private-key" $(TMP_WWW_PATH)/. root@$(HOST):/usr/local/www/

.PHONY: clean_www
clean_www:
	rm -rf $(TMP_WWW_PATH)

WWW_TS_FILES := $(WEB_PATH)/koheron.ts
WWW_TS_FILES += $(WWW_PATH)/instruments.ts
WWW_TS_FILES += $(WWW_PATH)/instruments_widget.ts

$(TMP_WWW_PATH)/instruments.js: $(WWW_TS_FILES)
	mkdir -p $(@D)
	$(TSC) $^ --outFile $@

$(TMP_WWW_PATH)/koheron.css:
	mkdir -p $(@D)
	curl https://assets.koheron.com/css/main.css -o $@

$(TMP_WWW_PATH)/index.html: $(WWW_PATH)/index.html
	mkdir -p $(@D)
	cp $< $@

$(TMP_WWW_PATH)/navigation.html: $(WEB_PATH)/navigation.html
	mkdir -p $(@D)
	cp $< $@

$(TMP_WWW_PATH)/main.css: $(WEB_PATH)/main.css
	mkdir -p $(@D)
	cp $< $@

$(TMP_WWW_PATH)/bootstrap.min.js:
	mkdir -p $(@D)
	curl http://maxcdn.bootstrapcdn.com/bootstrap/3.3.7/js/bootstrap.min.js -o $@

$(TMP_WWW_PATH)/bootstrap.min.css:
	mkdir -p $(@D)
	curl http://maxcdn.bootstrapcdn.com/bootstrap/3.3.7/css/bootstrap.min.css -o $@

$(TMP_WWW_PATH)/jquery.min.js:
	mkdir -p $(@D)
	curl https://code.jquery.com/jquery-1.12.4.min.js -o $@

$(TMP_WWW_PATH)/koheron.svg:
	mkdir -p $(@D)
	curl https://assets.koheron.com/images/logo/koheron.svg -o $@

$(TMP_WWW_PATH)/koheron_logo.svg:
	mkdir -p $(@D)
	curl https://assets.koheron.com/images/logo/koheron_logo.svg -o $@

$(TMP_WWW_PATH)/kbird.ico:
	mkdir -p $(@D)
	curl https://assets.koheron.com/images/logo/koheron.ico -o $@

$(TMP_WWW_PATH)/lato-v11-latin-400.woff2:
	mkdir -p $(@D)
	curl https://fonts.gstatic.com/s/lato/v13/1YwB1sO8YE1Lyjf12WNiUA.woff2 -o $@

$(TMP_WWW_PATH)/lato-v11-latin-700.woff2:
	mkdir -p $(@D)
	curl https://fonts.gstatic.com/s/lato/v13/H2DMvhDLycM56KNuAtbJYA.woff2 -o $@

$(TMP_WWW_PATH)/lato-v11-latin-900.woff2:
	mkdir -p $(@D)
	curl https://fonts.gstatic.com/s/lato/v13/tI4j516nok_GrVf4dhunkg.woff2 -o $@

$(TMP_WWW_PATH)/glyphicons-halflings-regular.woff2:
	mkdir -p $(@D)
	curl https://maxcdn.bootstrapcdn.com/bootstrap/3.3.7/fonts/glyphicons-halflings-regular.woff2 -o $@

$(TMP_WWW_PATH)/html-imports.min.js:
	mkdir -p $(@D)
	curl https://raw.githubusercontent.com/webcomponents/html-imports/master/html-imports.min.js -o $@

$(TMP_WWW_PATH)/html-imports.min.js.map:
	mkdir -p $(@D)
	curl https://raw.githubusercontent.com/webcomponents/html-imports/master/html-imports.min.js.map -o $@

###############################################################################
# TEST
###############################################################################

.PHONY: test_os
test_os:
	$(PYTHON) $(OS_PATH)/test_os.py $(HOST)<|MERGE_RESOLUTION|>--- conflicted
+++ resolved
@@ -22,12 +22,6 @@
 $(TMP_OS_VERSION_FILE): $(KOHERON_VERSION_FILE)
 	echo '{ "version": "$(KOHERON_VERSION)" }' > $@
 
-<<<<<<< HEAD
-BOOT_MEDIUM ?= mmcblk0
-
-.PHONY: os
-os: $(INSTRUMENT_ZIP) www api $(TMP_OS_PATH)/$(BOOTCALL) $(TMP_OS_PATH)/uImage $(TMP_OS_PATH)/devicetree.dtb $(TMP_OS_VERSION_FILE)
-=======
 DTREE_SWITCH = $(TMP_OS_PATH)/devicetree.dtb
 ifdef DTREE_OVERRIDE
 DTREE_SWITCH = $(TMP_OS_PATH)/devicetree_$(DTREE_LOC)
@@ -37,7 +31,6 @@
 
 .PHONY: os
 os: $(INSTRUMENT_ZIP) www api $(TMP_OS_PATH)/$(BOOTCALL) $(TMP_OS_PATH)/$(LINUX_IMAGE) $(DTREE_SWITCH) $(TMP_OS_VERSION_FILE)
->>>>>>> e26b7179
 
 # Build image (run as root)
 .PHONY: image
@@ -98,13 +91,8 @@
 	cp -a $(PATCHES)/u-boot/. $(UBOOT_PATH)/ 2>/dev/null || true
 	mkdir -p $(@D)
 	make -C $< mrproper
-<<<<<<< HEAD
-	make -C $< arch=$(ARCH) `find $(PATCHES) -name '*_defconfig' -exec basename {} \;`
+	make -C $< arch=$(ARCH) arch=arm $(UBOOT_CONFIG)
 	make -C $< arch=$(ARCH) CFLAGS="-O2 $(GCC_FLAGS)" \
-=======
-	make -C $< arch=arm $(UBOOT_CONFIG)
-	make -C $< arch=arm CFLAGS="-O2 $(GCC_FLAGS)" \
->>>>>>> e26b7179
 	  CROSS_COMPILE=$(GCC_ARCH)- all
 	cp $</u-boot $@
 	cp $</u-boot.elf $@ || true
@@ -247,11 +235,7 @@
 	make -C $< ARCH=$(ARCH) CFLAGS="-O2 $(GCC_FLAGS)" \
 	  --jobs=$(N_CPUS) \
 	  CROSS_COMPILE=$(GCC_ARCH)- UIMAGE_LOADADDR=0x8000 $(LINUX_IMAGE)
-<<<<<<< HEAD
-	cp $</arch/arm/boot/$(LINUX_IMAGE) $@
-=======
 	cp $</arch/$(ARCH)/boot/$(LINUX_IMAGE) $@
->>>>>>> e26b7179
 	@echo [$@] OK
 
 $(LINUX_PATH)/scripts/dtc/dtc: $(TMP_OS_PATH)/$(LINUX_IMAGE)
