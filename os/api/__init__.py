--- conflicted
+++ resolved
@@ -109,35 +109,6 @@
         if hasattr(self, 'client'):
             self.client.__del__()
 
-<<<<<<< HEAD
-=======
-    def _init_tcp_server(self):
-        @command('COMMON')
-        def init(self):
-            pass
-        init(self)
-
-    @command('COMMON')
-    def get_bitstream_id(self):
-        id_array = self.client.recv_buffer(8, data_type='uint32')
-        return ''.join('{:08x}'.format(i) for i in id_array)
-
-    @command('COMMON')
-    def get_dna(self):
-        id_array = self.client.recv_buffer(2, data_type='uint32')
-        return ''.join('{:02x}'.format(i) for i in id_array)
-
-    @command('COMMON', 'I')
-    def set_led(self, value): pass
-
-    @command('COMMON')
-    def get_led(self): 
-        return self.client.recv_uint32()
-
-    @command('COMMON')
-    def ip_on_leds(self): pass
-
->>>>>>> 50ea583a
     def ping(self):
         val = self.common.get_led()
         for i in range(255):
