server {
    listen                    80;
    server_name               localhost;

    location / {
        root                  /var/www/ui;
        index                 index.html;
    }

    location /api {
        uwsgi_pass            unix:/var/run/flask-uwsgi/flask-uwsgi.sock;
        uwsgi_read_timeout    60;
        
        # https://www.digitalocean.com/community/tutorials/how-to-deploy-python-wsgi-applications-using-uwsgi-web-server-with-nginx
        proxy_redirect        off;
        proxy_set_header      Host                 $host;
        proxy_set_header      X-Real-IP            $remote_addr;
        proxy_set_header      X-Forwarded-For      $proxy_add_x_forwarded_for;
        proxy_set_header      X-Forwarded-Proto    $http_x_forwarded_proto;
        proxy_set_header      X-Forwarded-Host     $server_name;

        include               uwsgi_params;
    }

    location /static {
        alias                 /var/www/ui/static;
    }

    location /live {
        alias                 /tmp/instrument;
<<<<<<< HEAD
=======
        index                  index.html;
>>>>>>> faa27cb6
    }

    location /koheron-server {
        proxy_pass            http://127.0.0.1:8080;
        proxy_http_version    1.1;
        proxy_set_header      Upgrade $http_upgrade;
        proxy_set_header      Connection "upgrade";
        proxy_set_header      Host $host;
    }
}<|MERGE_RESOLUTION|>--- conflicted
+++ resolved
@@ -28,10 +28,7 @@
 
     location /live {
         alias                 /tmp/instrument;
-<<<<<<< HEAD
-=======
-        index                  index.html;
->>>>>>> faa27cb6
+        index                 index.html;
     }
 
     location /koheron-server {
