set -e

tmp_project_path=$1
os_path=$2
tmp_os_path=$3
name=$4
os_version_file=$5
zynq_type=$6
image=$tmp_project_path/${name}-development.img
BOOTPART=$7
<<<<<<< HEAD
size=1024
=======
size=2048

ubuntu_version=20.04.1
part1=/dev/${BOOTPART}p1
part2=/dev/${BOOTPART}p2
if [ "${zynq_type}" = "zynqmp" ]; then
    echo "Building Ubuntu ${ubuntu_version} rootfs for Zynq-MPSoC..."
    root_tar=ubuntu-base-${ubuntu_version}-base-arm64.tar.gz
    linux_image=Image
    qemu_path=/usr/bin/qemu-aarch64-static
    part1=/dev/mmcblk1p1
    part2=/dev/mmcblk1p2
else
    echo "Building Ubuntu ${ubuntu_version} rootfs for Zynq-7000..."
    root_tar=ubuntu-base-${ubuntu_version}-base-armhf.tar.gz
    linux_image=uImage
    qemu_path=/usr/bin/qemu-arm-static
fi
>>>>>>> e26b7179

ubuntu_version=20.04.2
part1=/dev/${BOOTPART}p1
part2=/dev/${BOOTPART}p2
if [ "${zynq_type}" = "zynqmp" ]; then
    echo "Building Ubuntu ${ubuntu_version} rootfs for Zynq-MPSoC..."
    root_tar=ubuntu-base-${ubuntu_version}-base-arm64.tar.gz
    linux_image=Image
    qemu_path=/usr/bin/qemu-aarch64-static
    part1=/dev/mmcblk1p1
    part2=/dev/mmcblk1p2
else
    echo "Building Ubuntu ${ubuntu_version} rootfs for Zynq-7000..."
    root_tar=ubuntu-base-${ubuntu_version}-base-armhf.tar.gz
    linux_image=uImage
    qemu_path=/usr/bin/qemu-arm-static
fi

dd if=/dev/zero of=$image bs=1M count=${size}

device=`losetup -f`

losetup ${device} ${image}

boot_dir=`mktemp -d /tmp/BOOT.XXXXXXXXXX`
root_dir=`mktemp -d /tmp/ROOT.XXXXXXXXXX`

root_url=http://cdimage.ubuntu.com/ubuntu-base/releases/${ubuntu_version}/release/$root_tar

passwd=changeme
timezone=Europe/Paris

# Create partitions

parted -s $device mklabel msdos
parted -s $device mkpart primary fat16 4MB 512MB
parted -s $device mkpart primary ext4 512MB 100%

boot_dev=/dev/`lsblk -ln -o NAME -x NAME $device | sed '2!d'`
root_dev=/dev/`lsblk -ln -o NAME -x NAME $device | sed '3!d'`

# Create file systems

mkfs.vfat -v $boot_dev
mkfs.ext4 -F -j $root_dev

# Mount file systems

mount $boot_dev $boot_dir
mount $root_dev $root_dir

# Copy files to the boot file system

cp $tmp_os_path/boot.bin $tmp_os_path/devicetree.dtb $tmp_os_path/$linux_image $os_path/uEnv.txt $boot_dir

# Copy Ubuntu Core to the root file system

test -f tmp/$root_tar || curl -L $root_url -o tmp/$root_tar

tar -zxf tmp/$root_tar --directory=$root_dir

# Add missing configuration files and packages

cp /etc/resolv.conf $root_dir/etc/
#cp /usr/bin/qemu-arm-static $root_dir/usr/bin/
cp $qemu_path $root_dir/usr/bin/

# Add Web app
mkdir $root_dir/usr/local/www
cp -a tmp/www/. $root_dir/usr/local/www

cp $os_version_file $root_dir/usr/local/www/

mkdir $root_dir/usr/local/api
cp -a tmp/api/. $root_dir/usr/local/api

# Add Koheron TCP/Websocket Server
mkdir $root_dir/usr/local/koheron-server
cp $os_path/scripts/koheron-server-init.py $root_dir/usr/local/koheron-server/koheron-server-init.py

cp $os_path/systemd/unzip-default-instrument.service $root_dir/etc/systemd/system/unzip-default-instrument.service
cp $os_path/systemd/koheron-server.service $root_dir/etc/systemd/system/koheron-server.service
cp $os_path/systemd/koheron-server-init.service $root_dir/etc/systemd/system/koheron-server-init.service

# uwsgi
mkdir $root_dir/etc/uwsgi
cp $os_path/config/uwsgi.ini $root_dir/etc/uwsgi/uwsgi.ini
cp $os_path/systemd/uwsgi.service $root_dir/etc/systemd/system/uwsgi.service

# Add zips
mkdir $root_dir/usr/local/instruments
cp $os_path/scripts/unzip_default_instrument.sh $root_dir/usr/local/instruments/unzip_default_instrument.sh
echo "${name}.zip" > $root_dir/usr/local/instruments/default
cp ${tmp_project_path}/${name}.zip $root_dir/usr/local/instruments

chroot $root_dir <<- EOF_CHROOT
export LANG=C
export LC_ALL=C
# Add /usr/local/koheron-server to the environment PATH
cat <<- EOF_CAT > etc/environment
PATH="/usr/local/sbin:/usr/local/bin:/usr/sbin:/usr/bin:/sbin:/bin:/usr/games:/usr/local/games:/usr/local/koheron-server"
EOF_CAT
cat <<- EOF_CAT > etc/apt/apt.conf.d/99norecommends
APT::Install-Recommends "0";
APT::Install-Suggests "0";
EOF_CAT
cat <<- EOF_CAT > etc/fstab
# /etc/fstab: static file system information.
# <file system> <mount point>   <type>  <options>           <dump>  <pass>
$part2          /               ext4    rw,noatime          0       1
<<<<<<< HEAD
$part1          /boot           vfat    ro,noatime          0       2
=======
$part1          /boot           vfat    rw,noatime          0       2
>>>>>>> e26b7179
tmpfs           /tmp            tmpfs   defaults,noatime    0       0
tmpfs           /var/log        tmpfs   size=1M,noatime     0       0
EOF_CAT
cat <<- EOF_CAT >> etc/securetty
# Serial Console for Xilinx Zynq-7000
ttyPS0
EOF_CAT
echo koheron > etc/hostname
cat <<- EOF_CAT >> etc/hosts
127.0.0.1    localhost.localdomain localhost
127.0.1.1    koheron
EOF_CAT
<<<<<<< HEAD
sed -i '/^# deb .* universe$/s/^# //' etc/apt/sources.list
apt update
apt -y upgrade
apt -y install locales
locale-gen en_US.UTF-8
update-locale LANG=en_US.UTF-8
echo $timezone > etc/timezone
dpkg-reconfigure --frontend=noninteractive tzdata
=======

sed -i '/^# deb .* universe$/s/^# //' etc/apt/sources.list

apt update
apt -y upgrade

apt -y install locales

locale-gen en_US.UTF-8
update-locale LANG=en_US.UTF-8

echo $timezone > etc/timezone
dpkg-reconfigure --frontend=noninteractive tzdata

>>>>>>> e26b7179
DEBIAN_FRONTEND=noninteractive apt install -yq ntp
apt install -y openssh-server
apt install -y usbutils psmisc lsof
apt install -y parted curl less vim iw ntfs-3g
apt install -y bash-completion unzip
<<<<<<< HEAD
=======

>>>>>>> e26b7179
apt install -y udev net-tools netbase ifupdown network-manager lsb-base isc-dhcp-client
apt install -y ntpdate sudo rsync
apt install -y kmod
apt install -y gcc
<<<<<<< HEAD
=======

>>>>>>> e26b7179
apt install -y nginx
sudo dpkg --configure -a
apt install -y build-essential python3-dev
sudo dpkg --configure -a
apt install -y python-numpy
sudo dpkg --configure -a
apt install -y python3-pip python-setuptools
sudo dpkg --configure -a
pip3 install wheel
pip3 install --upgrade pip==20.2.2
pip3 install flask
pip3 install uwsgi
<<<<<<< HEAD
pip3 install werkzeug==2.2.2
pip3 install simplejson
=======
pip3 install werkzeug==1.0.1
pip3 install simplejson

>>>>>>> e26b7179
systemctl enable uwsgi
systemctl enable unzip-default-instrument
#systemctl enable koheron-server
systemctl enable nginx
<<<<<<< HEAD
sed -i 's/#PermitRootLogin prohibit-password/PermitRootLogin yes/' /etc/ssh/sshd_config
=======

sed -i 's/#PermitRootLogin prohibit-password/PermitRootLogin yes/' /etc/ssh/sshd_config

>>>>>>> e26b7179
touch etc/udev/rules.d/75-persistent-net-generator.rules
cat <<- EOF_CAT >> etc/network/interfaces
allow-hotplug eth0
# DHCP configuration
iface eth0 inet dhcp
# Static IP
#iface eth0 inet static
#  address 192.168.1.100
#  gateway 192.168.1.1
#  netmask 255.255.255.0
#  network 192.168.1.0
#  broadcast 192.168.1.255
  # /!\ koheron-server-init must be the first post-up called
  # else it wont be called if a previous post-up fails.
  post-up systemctl start koheron-server-init
  post-up ntpdate -u ntp.u-psud.fr
EOF_CAT
<<<<<<< HEAD
=======

>>>>>>> e26b7179
apt clean
echo root:$passwd | chpasswd
history -c
EOF_CHROOT

# nginx
rm $root_dir/etc/nginx/sites-enabled/default
cp $os_path/config/nginx.conf $root_dir/etc/nginx/nginx.conf
cp $os_path/config/nginx-server.conf $root_dir/etc/nginx/sites-enabled/nginx-server.conf
cp $os_path/systemd/nginx.service $root_dir/etc/systemd/system/nginx.service

#rm $root_dir/etc/resolv.conf
rm $root_dir/usr/bin/qemu-a*

# Unmount file systems

umount $boot_dir $root_dir

rmdir $boot_dir $root_dir

zerofree $root_dev

losetup -d $device<|MERGE_RESOLUTION|>--- conflicted
+++ resolved
@@ -8,9 +8,7 @@
 zynq_type=$6
 image=$tmp_project_path/${name}-development.img
 BOOTPART=$7
-<<<<<<< HEAD
-size=1024
-=======
+
 size=2048
 
 ubuntu_version=20.04.1
@@ -29,7 +27,6 @@
     linux_image=uImage
     qemu_path=/usr/bin/qemu-arm-static
 fi
->>>>>>> e26b7179
 
 ubuntu_version=20.04.2
 part1=/dev/${BOOTPART}p1
@@ -140,11 +137,7 @@
 # /etc/fstab: static file system information.
 # <file system> <mount point>   <type>  <options>           <dump>  <pass>
 $part2          /               ext4    rw,noatime          0       1
-<<<<<<< HEAD
 $part1          /boot           vfat    ro,noatime          0       2
-=======
-$part1          /boot           vfat    rw,noatime          0       2
->>>>>>> e26b7179
 tmpfs           /tmp            tmpfs   defaults,noatime    0       0
 tmpfs           /var/log        tmpfs   size=1M,noatime     0       0
 EOF_CAT
@@ -157,7 +150,7 @@
 127.0.0.1    localhost.localdomain localhost
 127.0.1.1    koheron
 EOF_CAT
-<<<<<<< HEAD
+
 sed -i '/^# deb .* universe$/s/^# //' etc/apt/sources.list
 apt update
 apt -y upgrade
@@ -166,39 +159,18 @@
 update-locale LANG=en_US.UTF-8
 echo $timezone > etc/timezone
 dpkg-reconfigure --frontend=noninteractive tzdata
-=======
-
-sed -i '/^# deb .* universe$/s/^# //' etc/apt/sources.list
-
-apt update
-apt -y upgrade
-
-apt -y install locales
-
-locale-gen en_US.UTF-8
-update-locale LANG=en_US.UTF-8
-
-echo $timezone > etc/timezone
-dpkg-reconfigure --frontend=noninteractive tzdata
-
->>>>>>> e26b7179
+
 DEBIAN_FRONTEND=noninteractive apt install -yq ntp
 apt install -y openssh-server
 apt install -y usbutils psmisc lsof
 apt install -y parted curl less vim iw ntfs-3g
 apt install -y bash-completion unzip
-<<<<<<< HEAD
-=======
-
->>>>>>> e26b7179
+
 apt install -y udev net-tools netbase ifupdown network-manager lsb-base isc-dhcp-client
 apt install -y ntpdate sudo rsync
 apt install -y kmod
 apt install -y gcc
-<<<<<<< HEAD
-=======
-
->>>>>>> e26b7179
+
 apt install -y nginx
 sudo dpkg --configure -a
 apt install -y build-essential python3-dev
@@ -211,25 +183,16 @@
 pip3 install --upgrade pip==20.2.2
 pip3 install flask
 pip3 install uwsgi
-<<<<<<< HEAD
 pip3 install werkzeug==2.2.2
 pip3 install simplejson
-=======
-pip3 install werkzeug==1.0.1
-pip3 install simplejson
-
->>>>>>> e26b7179
+
 systemctl enable uwsgi
 systemctl enable unzip-default-instrument
 #systemctl enable koheron-server
 systemctl enable nginx
-<<<<<<< HEAD
+
 sed -i 's/#PermitRootLogin prohibit-password/PermitRootLogin yes/' /etc/ssh/sshd_config
-=======
-
-sed -i 's/#PermitRootLogin prohibit-password/PermitRootLogin yes/' /etc/ssh/sshd_config
-
->>>>>>> e26b7179
+
 touch etc/udev/rules.d/75-persistent-net-generator.rules
 cat <<- EOF_CAT >> etc/network/interfaces
 allow-hotplug eth0
@@ -247,10 +210,7 @@
   post-up systemctl start koheron-server-init
   post-up ntpdate -u ntp.u-psud.fr
 EOF_CAT
-<<<<<<< HEAD
-=======
-
->>>>>>> e26b7179
+
 apt clean
 echo root:$passwd | chpasswd
 history -c
