// Zynq bistream loader
// (c) Koheron

#ifndef __SERVER_CONTEXT_FPGA_MANAGER__
#define __SERVER_CONTEXT_FPGA_MANAGER__

#include <unistd.h>

#include <array>
#include <string>
#include <vector>
#include <sys/mount.h>
#include <experimental/filesystem>
#include <context_base.hpp>
#include "memory.hpp"

class FpgaManager {
  public:
    FpgaManager(ContextBase& ctx_)
    : ctx(ctx_)
    {
        // Initial values used for xdevcfg
        isXDevCfg = false;
        useOverlay = false;
        fhandle_path = xdev;
        chandle_path = xdev_done;
        bit_extension = ".bit";
        // use xdev it it exists
        if (exists_fs(xdev)) {
            ctx.log<INFO>("Detected xdevcfg ... %s\n", "True" );
            isXDevCfg = false;
            return;
        }
        // check if fpga manager is present, without flag option, it wont work. 
        if (exists_fs(fmanager_flags))
        {
            ctx.log<INFO>("Detected fmanager ... %s\n", "True");

            // update params used to identify where to flash
            bit_extension = ".bit.bin";
            chandle_path = fmanager_done;
            fhandle_path = fmanager_firmware;
            namespace fs = std::experimental::filesystem;

            // check if fpga manager is present 
            bool firmware_exists = exists_fs(fmanager_firmware);

            // create /lib/firmware - without it, device loading wont work
            if (!exists_fs(lib_firmware_dirname)) 
                fs::create_directories(lib_firmware_dirname);

            // remove old binaries
            if (exists_fs(lib_firmware_dirname + "pl.dtbo")) 
                fs::remove(lib_firmware_dirname + "pl.dtbo");
            if (exists_fs(lib_firmware_dirname + instrument_name + bit_extension)) 
                fs::remove(lib_firmware_dirname + instrument_name + bit_extension);

            // copy new binaries
            fs::copy_file(live_instrument_dirname + "pl.dtbo", lib_firmware_dirname + "/pl.dtbo", fs::copy_options::overwrite_existing);
            fs::copy_file(live_instrument_dirname + instrument_name + bit_extension, lib_firmware_dirname + instrument_name + bit_extension, fs::copy_options::overwrite_existing);

            // create /configfs if needed
            if (!exists_fs("/configfs")) 
                fs::create_directories("/configfs");

            // mount configfs if needed
            if (!exists_fs("/configfs/device-tree/")) 
                mount("none", "/configfs", "configfs", 0, nullptr);
            // check if mount was successfull
            if (exists_fs("/configfs/device-tree/")) 
            {
                // remove any previous overlay
                if (exists_fs(overlay_path)) 
                {
                    fs::remove_all(overlay_path);
                }
                if (exists_fs(overlay_path))
                    ctx.log<PANIC>("Failed to remove previous overlay ...\n");

                fs::create_directories(overlay_path);

                if (exists_fs(overlay_path)) {
                    chandle_path = overlay_done;
                    useOverlay = true;
                    fhandle_path = overlay;
                    return;
                }
            }
            else
                ctx.log<PANIC>("Failed to mount configfs or device-tree overlay not included in kernel image...\n");
            // Exit if file descriptor for writing bit.bin exists
            if (firmware_exists) return;
        }

        ctx.log<PANIC>("Failed to identify bitstream loading mechanism...\n");
        exit(EXIT_FAILURE);
        
    }

    int load_bitstream(const char* name) {
        ctx.log<INFO>("Start loading bitstream...");
        FILE *xdevcfg = fopen(fhandle_path.c_str(), "w");

        if (isXDevCfg) {
            std::vector<char> bitstream_data{};
            
            if (read_bitstream_data(name, bitstream_data) < 0) {
                fclose(xdevcfg);
                return -1;
            }

            if (fwrite(bitstream_data.data(), bitstream_data.size(), 1, xdevcfg) != 1) {
                ctx.log<PANIC>("FpgaManager: Failed to write bitstream to xdevcfg\n");
                fclose(xdevcfg);
                return -1;
            }

            fclose(xdevcfg);
            return check_bitstream_loaded();
        } else {
            // set flag to indice that we are flashing entire firmware, i.e. not partial reconfig
            FILE *xflag = fopen(fmanager_flags.c_str(), "w");
            ctx.log<INFO>("echo 0 > %s\n", fmanager_flags.c_str());
            if (fwrite("0", 1, 1, xflag) != 1) {
              ctx.log<PANIC>("FpgaManager: Failed to set flag on %s\n", fmanager_flags.c_str());
              fclose(xflag);
              fclose(xdevcfg);
              return -1;
            }
            fclose(xflag);

            // construct name of file
            std::string echo = name + bit_extension + "\n";
            if (useOverlay)
            {
                ctx.log<INFO>("Using Overlay...");
                echo = "pl.dtbo\n";
            } else {
                ctx.log<INFO>("Not using Overlay...");
            }
            // write image
            ctx.log<INFO>("echo %s > %s\n", echo, fhandle_path.c_str());
            if (fwrite(echo.c_str(), echo.size(), 1, xdevcfg) != 1) {
                ctx.log<PANIC>("FpgaManager: Failed to write bitstream to %s\n", fhandle_path.c_str());
                fclose(xdevcfg);
                return -1;
            }
            fclose(xdevcfg);
            return check_bitstream_loaded();
        }
        ctx.log<PANIC>("FpgaManager: Cannot open xdevcfg\n");
        return -1;
    }

  private:
    ContextBase& ctx;

    bool isXDevCfg;
    bool useOverlay;
    const std::string live_instrument_dirname = "/tmp/live-instrument/";
    const std::string lib_firmware_dirname = "/lib/firmware/";

    const std::string xdev = "/dev/xdevcfg";
    const std::string xdev_done = "/sys/bus/platform/drivers/xdevcfg/f8007000.devcfg/prog_done";

    const std::string fmanager_flags = "/sys/class/fpga_manager/fpga0/flags";
    const std::string fmanager_done = "/sys/class/fpga_manager/fpga0/state";
    const std::string fmanager_firmware = "/sys/class/fpga_manager/fpga0/firmware";

    const std::string overlay_path = "/configfs/device-tree/overlays/full";
    const std::string overlay = "/configfs/device-tree/overlays/full/path";
    const std::string overlay_done = "/configfs/device-tree/overlays/full/status";

    std::string fhandle_path;
    std::string chandle_path;
    std::string bit_extension;


    inline bool exists_fs(const std::string& p)
    {
        namespace fs = std::experimental::filesystem;
        fs::file_status s = fs::file_status{};
        if(fs::status_known(s) ? fs::exists(s) : fs::exists(p))
        {
            ctx.log<INFO>("Found: %s...\n", p.c_str());
            return true;
        }
        ctx.log<INFO>("Not Found: %s...\n", p.c_str());
        return false;
    }

    int read_bitstream_data(const char* name, std::vector<char>& bitstream_data) {
        // https://stackoverflow.com/questions/22059189/read-a-file-as-byte-array

        const auto bistream_filename = live_instrument_dirname + name + bit_extension;
        ctx.log<INFO>("FpgaManager: Loading bitstream %s...\n", bistream_filename.c_str());
        FILE *fbitstream = fopen(bistream_filename.c_str(), "rb");

        if (fbitstream == nullptr) {
            ctx.log<PANIC>("FpgaManager: Cannot open bitstream file\n");
            return -1;
        }

        fseek(fbitstream, 0, SEEK_END);
        bitstream_data.resize(ftell(fbitstream));
        rewind(fbitstream);

        if (fread(bitstream_data.data(), bitstream_data.size(), 1, fbitstream) != 1) {
            ctx.log<PANIC>("FpgaManager: Cannot read bitstream data\n");
            fclose(fbitstream);
            return -1;
        }
        
        fclose(fbitstream);
        return 0;
    }

    int check_bitstream_loaded() {
        FILE *fprog_done = nullptr;
        std::array<char, 1> expected{};
        if (isXDevCfg) {
            fprog_done = fopen(xdev_done.c_str(), "r");
            expected[0] = '1';
        }
        else if (useOverlay) {
            fprog_done = fopen(overlay_done.c_str(), "r");
            expected[0] = 'a';
        }
        else {
            fprog_done = fopen(fmanager_done.c_str(), "r");
            expected[0] = 'o';
        }

        if (fprog_done == nullptr) {
            ctx.log<PANIC>("FpgaManager: Failed to open %s\n", chandle_path.c_str());
            return -1;
        }

        std::array<char, 1> buff{};

        if (read(fileno(fprog_done), buff.data(), 1) == 1) {
<<<<<<< HEAD
            if (buff[0] == expected[0]) {
                ctx.log<INFO>("FpgaManager:Bitstream successfully loaded\n");
=======
            if (buff[0] == '1') {
                ctx.log<INFO>("FpgaManager: Bitstream successfully loaded\n");
>>>>>>> d8bf2165
                fclose(fprog_done);
                return 0;
            } else {
                ctx.log<PANIC>("FpgaManager: Failed to load bitstream\n");
                fclose(fprog_done);
                return -1;
            }
        } else {
            ctx.log<PANIC>("FpgaManager: Failed to read %s\n", chandle_path.c_str());
            fclose(fprog_done);
            return -1;
        }
    }
}; // FpgaManager

#endif // __SERVER_CONTEXT_FPGA_MANAGER__<|MERGE_RESOLUTION|>--- conflicted
+++ resolved
@@ -239,13 +239,8 @@
         std::array<char, 1> buff{};
 
         if (read(fileno(fprog_done), buff.data(), 1) == 1) {
-<<<<<<< HEAD
-            if (buff[0] == expected[0]) {
-                ctx.log<INFO>("FpgaManager:Bitstream successfully loaded\n");
-=======
             if (buff[0] == '1') {
                 ctx.log<INFO>("FpgaManager: Bitstream successfully loaded\n");
->>>>>>> d8bf2165
                 fclose(fprog_done);
                 return 0;
             } else {
