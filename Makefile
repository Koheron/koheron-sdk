# 'make' builds everything
# 'make clean' deletes everything except source files and Makefile
#
# You need to set NAME, PART and PROC for your project.
# NAME is the base name for most of the generated files.

# solves problem with awk while building linux kernel
# solution taken from http://www.googoolia.com/wp/2015/04/21/awk-symbol-lookup-error-awk-undefined-symbol-mpfr_z_sub/
LD_LIBRARY_PATH =

NAME = oscillo

TMP = tmp

BOARD:=$(shell (python make.py --board $(NAME)) && (cat $(TMP)/$(NAME).board))

VERSION = `git rev-parse --short HEAD`

CORES:=$(shell python make.py --cores $(NAME) && cat $(TMP)/$(NAME).cores)

PART = `cat boards/$(BOARD)/PART`

PATCHES = boards/$(BOARD)/patches

PROC = ps7_cortexa9_0

VIVADO = vivado -nolog -nojournal -mode batch
HSI = hsi -nolog -nojournal -mode batch
RM = rm -rf

UBOOT_TAG = xilinx-v2015.4
LINUX_TAG = xilinx-v2015.4
DTREE_TAG = xilinx-v2015.4

UBOOT_DIR = $(TMP)/u-boot-xlnx-$(UBOOT_TAG)
LINUX_DIR = $(TMP)/linux-xlnx-$(LINUX_TAG)
DTREE_DIR = $(TMP)/device-tree-xlnx-$(DTREE_TAG)

UBOOT_TAR = $(TMP)/u-boot-xlnx-$(UBOOT_TAG).tar.gz
LINUX_TAR = $(TMP)/linux-xlnx-$(LINUX_TAG).tar.gz
DTREE_TAR = $(TMP)/device-tree-xlnx-$(DTREE_TAG).tar.gz

UBOOT_URL = https://github.com/Xilinx/u-boot-xlnx/archive/$(UBOOT_TAG).tar.gz
LINUX_URL = https://github.com/Xilinx/linux-xlnx/archive/$(LINUX_TAG).tar.gz
DTREE_URL = https://github.com/Xilinx/device-tree-xlnx/archive/$(DTREE_TAG).tar.gz

LINUX_CFLAGS = "-O2 -mtune=cortex-a9 -mfpu=neon -mfloat-abi=softfp"
UBOOT_CFLAGS = "-O2 -mtune=cortex-a9 -mfpu=neon -mfloat-abi=softfp"
ARMHF_CFLAGS = "-O2 -mtune=cortex-a9 -mfpu=neon -mfloat-abi=hard"

MAIN_YML = projects/$(NAME)/main.yml

RTL_TAR = $(TMP)/rtl8192cu.tgz
RTL_URL = https://googledrive.com/host/0B-t5klOOymMNfmJ0bFQzTVNXQ3RtWm5SQ2NGTE1hRUlTd3V2emdSNzN6d0pYamNILW83Wmc/rtl8192cu/rtl8192cu.tgz

S3_URL = http://zynq-sdk.s3-website-eu-west-1.amazonaws.com
# Get last app release :
APP_SHA := $(shell curl -s $(S3_URL)/apps | cut -d" " -f1)
APP_URL = $(S3_URL)/app-$(APP_SHA).zip
APP_ZIP = $(TMP)/app.zip

TCP_SERVER_DIR = $(TMP)/$(NAME).tcp-server
TCP_SERVER_SHA = master
PYTHON_DIR = $(TMP)/$(NAME).python
PYTHON_ZIP = $(PYTHON_DIR)/python.zip

ID = $(NAME)-$(VERSION)
SHA:=$(shell printf $(ID) | sha256sum | sed 's/\W//g')

.PRECIOUS: $(TMP)/cores/% $(TMP)/%.xpr $(TMP)/%.hwdef $(TMP)/%.bit $(TMP)/%.fsbl/executable.elf $(TMP)/%.tree/system.dts

all: zip boot.bin uImage devicetree.dtb fw_printenv tcp-server_cli app

$(TMP):
	mkdir -p $(TMP)

zip: tcp-server $(PYTHON_DIR) $(TMP)/$(NAME).bit
	zip --junk-paths $(TMP)/$(ID).zip $(TMP)/$(NAME).bit $(TCP_SERVER_DIR)/tmp/server/kserverd
	mv $(PYTHON_DIR) $(TMP)/py_drivers
	cd $(TMP) && zip $(ID).zip py_drivers/*.py
	rm -r $(TMP)/py_drivers

<<<<<<< HEAD
configs:
=======
xdc: $(MAIN_YML)
	python make.py $(NAME) --xdc
sha:
>>>>>>> b364af56
	echo $(SHA) > $(TMP)/$(NAME).sha
	python make.py --configs $(NAME) $(VERSION)

app: $(TMP)
	echo $(APP_SHA)
	curl -L $(APP_URL) -o $(APP_ZIP)

$(PYTHON_DIR): $(MAIN_YML)
	mkdir -p $@
	python make.py --python $(NAME)

$(TCP_SERVER_DIR):
	git clone https://github.com/Koheron/tcp-server.git $(TCP_SERVER_DIR)
	cd $(TCP_SERVER_DIR) && git checkout $(TCP_SERVER_SHA)
	echo `cd $(TCP_SERVER_DIR) && git rev-parse HEAD` > $(TCP_SERVER_DIR)/VERSION

tcp-server: $(TCP_SERVER_DIR)
	python make.py --middleware $(NAME)
	cd $(TCP_SERVER_DIR) && make CONFIG=config.yaml

tcp-server_cli: $(TCP_SERVER_DIR)
	cd $(TCP_SERVER_DIR) && make -C cli CROSS_COMPILE=arm-linux-gnueabihf- clean all

$(UBOOT_TAR):
	mkdir -p $(@D)
	curl -L $(UBOOT_URL) -o $@

$(LINUX_TAR):
	mkdir -p $(@D)
	curl -L $(LINUX_URL) -o $@

$(DTREE_TAR):
	mkdir -p $(@D)
	curl -L $(DTREE_URL) -o $@

$(RTL_TAR):
	mkdir -p $(@D)
	curl -L $(RTL_URL) -o $@

$(UBOOT_DIR): $(UBOOT_TAR)
	mkdir -p $@
	tar -zxf $< --strip-components=1 --directory=$@
	patch -d $(TMP) -p 0 < $(PATCHES)/u-boot-xlnx-$(UBOOT_TAG).patch
	bash $(PATCHES)/uboot.sh $(PATCHES) $@

$(LINUX_DIR): $(LINUX_TAR) $(RTL_TAR)
	mkdir -p $@
	tar -zxf $< --strip-components=1 --directory=$@
	tar -zxf $(RTL_TAR) --directory=$@/drivers/net/wireless
	patch -d $(TMP) -p 0 < $(PATCHES)/linux-xlnx-$(LINUX_TAG).patch
	bash $(PATCHES)/linux.sh $(PATCHES) $@

$(DTREE_DIR): $(DTREE_TAR)
	mkdir -p $@
	tar -zxf $< --strip-components=1 --directory=$@

uImage: $(LINUX_DIR)
	make -C $< mrproper
	make -C $< ARCH=arm xilinx_zynq_defconfig
	make -C $< ARCH=arm CFLAGS=$(LINUX_CFLAGS) \
	  -j $(shell nproc 2> /dev/null || echo 1) \
	  CROSS_COMPILE=arm-xilinx-linux-gnueabi- UIMAGE_LOADADDR=0x8000 uImage
	cp $</arch/arm/boot/uImage $@

$(TMP)/u-boot.elf: $(UBOOT_DIR)
	mkdir -p $(@D)
	make -C $< mrproper
	make -C $< arch=arm `find $(PATCHES) -name '*_defconfig' -exec basename {} \;`
	make -C $< arch=arm CFLAGS=$(UBOOT_CFLAGS) \
	  CROSS_COMPILE=arm-xilinx-linux-gnueabi- all
	cp $</u-boot $@

fw_printenv: $(UBOOT_DIR) $(TMP)/u-boot.elf
	make -C $< arch=ARM CFLAGS=$(ARMHF_CFLAGS) \
	  CROSS_COMPILE=arm-linux-gnueabihf- env
	cp $</tools/env/fw_printenv $@

boot.bin: $(TMP)/$(NAME).fsbl/executable.elf $(TMP)/$(NAME).bit $(TMP)/u-boot.elf
	echo "img:{[bootloader] $^}" > $(TMP)/boot.bif
	bootgen -image $(TMP)/boot.bif -w -o i $@

devicetree.dtb: uImage $(TMP)/$(NAME).tree/system.dts
	$(LINUX_DIR)/scripts/dtc/dtc -I dts -O dtb -o devicetree.dtb \
	  -i $(TMP)/$(NAME).tree $(TMP)/$(NAME).tree/system.dts

$(TMP)/cores/%: cores/%/core_config.tcl cores/%/*.v
	mkdir -p $(@D)
	$(VIVADO) -source scripts/core.tcl -tclargs $* $(PART)

<<<<<<< HEAD
$(TMP)/%.xpr: configs projects/% $(addprefix $(TMP)/cores/, $(CORES))
=======
$(TMP)/%.xpr: sha xdc projects/% $(addprefix $(TMP)/cores/, $(CORES))
>>>>>>> b364af56
	mkdir -p $(@D)
	$(VIVADO) -source scripts/project.tcl -tclargs $* $(PART) $(BOARD)

$(TMP)/%.hwdef: $(TMP)/%.xpr
	mkdir -p $(@D)
	$(VIVADO) -source scripts/hwdef.tcl -tclargs $*

$(TMP)/%.bit: $(TMP)/%.xpr
	mkdir -p $(@D)
	$(VIVADO) -source scripts/bitstream.tcl -tclargs $*

$(TMP)/%.fsbl/executable.elf: $(TMP)/%.hwdef
	mkdir -p $(@D)
	$(HSI) -source scripts/fsbl.tcl -tclargs $* $(PROC)

$(TMP)/%.tree/system.dts: $(TMP)/%.hwdef $(DTREE_DIR)
	mkdir -p $(@D)
	$(HSI) -source scripts/devicetree.tcl -tclargs $* $(PROC) $(DTREE_DIR)
	patch $@ $(PATCHES)/devicetree.patch

clean:
	$(RM) uImage fw_printenv boot.bin devicetree.dtb $(TMP)
	$(RM) .Xil usage_statistics_webtalk.html usage_statistics_webtalk.xml
	$(RM) webtalk*.log webtalk*.jou<|MERGE_RESOLUTION|>--- conflicted
+++ resolved
@@ -80,13 +80,10 @@
 	cd $(TMP) && zip $(ID).zip py_drivers/*.py
 	rm -r $(TMP)/py_drivers
 
-<<<<<<< HEAD
+xdc: $(MAIN_YML)
+	python make.py --xdc $(NAME)
+
 configs:
-=======
-xdc: $(MAIN_YML)
-	python make.py $(NAME) --xdc
-sha:
->>>>>>> b364af56
 	echo $(SHA) > $(TMP)/$(NAME).sha
 	python make.py --configs $(NAME) $(VERSION)
 
@@ -176,11 +173,7 @@
 	mkdir -p $(@D)
 	$(VIVADO) -source scripts/core.tcl -tclargs $* $(PART)
 
-<<<<<<< HEAD
-$(TMP)/%.xpr: configs projects/% $(addprefix $(TMP)/cores/, $(CORES))
-=======
-$(TMP)/%.xpr: sha xdc projects/% $(addprefix $(TMP)/cores/, $(CORES))
->>>>>>> b364af56
+$(TMP)/%.xpr: configs xdc projects/% $(addprefix $(TMP)/cores/, $(CORES))
 	mkdir -p $(@D)
 	$(VIVADO) -source scripts/project.tcl -tclargs $* $(PART) $(BOARD)
 
