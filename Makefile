--- conflicted
+++ resolved
@@ -13,11 +13,7 @@
 # Project specific variables
 NAME = blink
 
-<<<<<<< HEAD
-BOARD:=$(shell (python make.py --board $(NAME)) && (cat $(TMP)/$(NAME).board))
-=======
 BOARD:=$(shell python make.py --board $(NAME) && cat $(TMP)/$(NAME).board)
->>>>>>> 2cca2de8
 CORES:=$(shell python make.py --cores $(NAME) && cat $(TMP)/$(NAME).cores)
 DRIVERS:=$(shell python make.py --drivers $(NAME) && cat $(TMP)/$(NAME).drivers)
 
@@ -227,21 +223,13 @@
 	cd $(TCP_SERVER_DIR) && git checkout $(TCP_SERVER_SHA)
 	echo `cd $(TCP_SERVER_DIR) && git rev-parse HEAD` > $(TCP_SERVER_DIR)/VERSION
 
-<<<<<<< HEAD
-$(DRIVERS_DIR)/%: %/*.*pp
+FORCE:
+
+$(DRIVERS_DIR)/%: FORCE
 	mkdir -p $@
 	cp $*/*.*pp $@/
 
-$(TCP_SERVER): $(TCP_SERVER_DIR) $(MAIN_YML) $(addprefix $(DRIVERS_DIR)/, $(DRIVERS))
-=======
-FORCE:
-
-$(DRIVERS_DIR)/%: FORCE
-	mkdir -p $@
-	cp $*/*.*pp $@/
-
 $(TCP_SERVER): FORCE $(TCP_SERVER_DIR) $(MAIN_YML) $(addprefix $(DRIVERS_DIR)/, $(DRIVERS))
->>>>>>> 2cca2de8
 	python make.py --middleware $(NAME)
 	cp `find $(DRIVERS_DIR) -name "*.*pp"` $(TCP_SERVER_DIR)/middleware/drivers
 	cd $(TCP_SERVER_DIR) && make CONFIG=config.yaml
