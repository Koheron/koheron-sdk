--- conflicted
+++ resolved
@@ -142,19 +142,13 @@
 
 .PHONY: setup_base
 setup_base:
-<<<<<<< HEAD
 	sudo apt install -y g++-arm-linux-gnueabihf
 	sudo apt install -y g++-aarch64-linux-gnu
+	# On Ubuntu 18.04 you may have to link:	
+	# sudo ln -s /usr/bin/arm-linux-gnueabihf-gcc-5 /usr/bin/arm-linux-gnueabihf-gcc
+	# sudo ln -s /usr/bin/arm-linux-gnueabihf-g++-5 /usr/bin/arm-linux-gnueabihf-g++
 	sudo apt install -y python-pip
 	sudo apt install -y curl
-=======
-	sudo apt-get install -y g++-5-arm-linux-gnueabihf
-	# On Ubuntu 18.04 you may have to link:	
-	# sudo ln -s /usr/bin/arm-linux-gnueabihf-gcc-5 /usr/bin/arm-linux-gnueabihf-gcc
-	# sudo ln -s /usr/bin/arm-linux-gnueabihf-g++-5 /usr/bin/arm-linux-gnueabihf-g++	
-	sudo apt-get install -y python-pip
-	sudo apt-get install -y curl
->>>>>>> 525ed100
 	$(PIP) install -r $(SDK_PATH)/requirements.txt
 	$(PIP) install $(SDK_PATH)/python
 
@@ -167,15 +161,9 @@
 
 .PHONY: setup_web
 setup_web: setup_base
-<<<<<<< HEAD
 	sudo apt install -y nodejs
 	sudo apt install -y node-typescript
-	sudo apt install -y npm
-=======
-	sudo apt-get install -y nodejs
-	sudo apt-get install -y node-typescript
-	# sudo apt-get install -y npm # npm installed with nodejs
->>>>>>> 525ed100
+	# sudo apt install -y npm # npm installed with nodejs
 	#sudo rm -f /usr/bin/node && sudo ln -s /usr/bin/nodejs /usr/bin/node
 	npm install typescript
 	npm install @types/jquery@2.0.46 @types/jquery-mousewheel@3.1.5 websocket @types/node
