# http://clarkgrubb.com/makefile-style-guide
SHELL := bash
.SHELLFLAGS := -eu -o pipefail -c
.DEFAULT_GOAL := all
.DELETE_ON_ERROR:
.SUFFIXES:

CONFIG ?= examples/red-pitaya/led-blinker/config.yml
SDK_PATH ?= .
MODE ?= development
HOST ?= 192.168.1.100
TMP ?= tmp

KOHERON_VERSION_FILE := $(SDK_PATH)/version
KOHERON_VERSION := $(shell cat $(KOHERON_VERSION_FILE))
<<<<<<< HEAD
VIVADO_VERSION := 2020.1
VIVADO_PATH := /tools/Xilinx/Vivado
VITIS_PATH := /tools/Xilinx/Vitis
PYTHON := python3
PIP:= pip
=======
VIVADO_VERSION := 2017.2
VIVADO_PATH := /opt/Xilinx/Vivado
PYTHON := python3
>>>>>>> d348ed8d

.PHONY: help
help:
	@echo ' - all          : (Default goal) build the instrument: fpga, server and web'
	@echo ' - run          : Run the instrument'
	@echo ' - fpga         : Build the FPGA bitstream'
	@echo ' - server       : Build the server'
	@echo ' - web          : Build the web interface'
	@echo ' - os           : Build the operating system'
	@echo ' - image        : Build the root file system (run as root)'
	@echo ' - block_design : Build the Vivado block design interactively'
	@echo ' - open_project : Open the Vivado .xpr project'

# Directory for storing the build artifacts
PROJECT_PATH := $(dir $(CONFIG))
TMP_PROJECT_PATH := $(TMP)/$(PROJECT_PATH)

# Python script that manages the instrument configuration
MAKE_PY := SDK_PATH=$(SDK_PATH) $(PYTHON) $(SDK_PATH)/make.py

MEMORY_YML := $(TMP_PROJECT_PATH)/memory.yml

# Number of CPU cores available for parallel execution
N_CPUS ?= $(shell nproc 2> /dev/null || echo 1)

NAME := $(shell $(MAKE_PY) --name $(CONFIG) $(TMP_PROJECT_PATH)/name && cat $(TMP_PROJECT_PATH)/name)

###############################################################################
# INSTRUMENT
###############################################################################

# The instrument is packaged in a zip file that contains:
# - FPGA bitstream
# - TCP / Websocket server
# - Bash configuration script
# - Web files (HTML, CSS, Javascript)

BITSTREAM := $(TMP_PROJECT_PATH)/$(NAME).bit
# FPGA bitstream
SERVER := $(TMP_PROJECT_PATH)/serverd # TCP / Websocket server executable that communicates with the FPGA

VERSION_FILE := $(TMP_PROJECT_PATH)/version

$(VERSION_FILE): $(CONFIG)
	$(MAKE_PY) --version $(CONFIG) $@

# Zip file that contains all the files needed to run the instrument:
INSTRUMENT_ZIP := $(TMP_PROJECT_PATH)/$(NAME).zip
$(INSTRUMENT_ZIP): server $(BITSTREAM) web $(VERSION_FILE) $(TMP_PROJECT_PATH)/pl.dtbo $(BITSTREAM).bin
	zip --junk-paths $(INSTRUMENT_ZIP) $(BITSTREAM).bin $(TMP_PROJECT_PATH)/pl.dtbo $(BITSTREAM) $(SERVER) $(WEB_ASSETS) $(VERSION_FILE)
	@echo [$@] OK

# Make builds the instrument zip file by default
.PHONY: all
all: $(INSTRUMENT_ZIP)

# The "run" target launches the instrument on the Zynq board
# this is done via the HTTP API (see os/api)
.PHONY: run
run: $(INSTRUMENT_ZIP)
	curl -v -F $(NAME).zip=@$(INSTRUMENT_ZIP) http://$(HOST)/api/instruments/upload
	curl http://$(HOST)/api/instruments/run/$(NAME)
	@echo

###############################################################################
# FPGA BITSTREAM
###############################################################################
OS_PATH := $(SDK_PATH)/os
OS_MK ?= $(OS_PATH)/os.mk
FPGA_PATH := $(SDK_PATH)/fpga
FPGA_MK ?= $(FPGA_PATH)/fpga.mk
include $(FPGA_MK)

###############################################################################
# TCP / WEBSOCKET SERVER
###############################################################################
SERVER_PATH := $(SDK_PATH)/server
SERVER_MK ?= $(SERVER_PATH)/server.mk
include $(SERVER_MK)

###############################################################################
# C++ CLIENT
###############################################################################
CLIENT_PATH := $(PROJECT_PATH)/client
ifneq ("$(wildcard $(CLIENT_PATH)/client.mk)","")
-include $(CLIENT_PATH)/client.mk
else
PHONY: client
client:
	@echo 'No client available for this instrument'
endif

###############################################################################
# WEB FILES
###############################################################################
WEB_PATH := $(SDK_PATH)/web
WEB_MK ?= $(WEB_PATH)/web.mk
include $(WEB_MK)

###############################################################################
# LINUX OS
###############################################################################
include $(OS_MK)

###############################################################################
# TESTS
###############################################################################
TESTS_PATH := $(SDK_PATH)/tests
TESTS_MK ?= $(TESTS_PATH)/tests.mk
include $(TESTS_MK)

###############################################################################
# PYTHON
###############################################################################
PYTHON_PATH := $(SDK_PATH)/python
PYTHON_MK ?= $(PYTHON_PATH)/python.mk
include $(PYTHON_MK)

###############################################################################
# SETUP TARGETS
###############################################################################

.PHONY: setup
setup: setup_fpga setup_server setup_web setup_os

.PHONY: setup_base
setup_base:
	sudo apt-get install -y g++-5-arm-linux-gnueabihf
	sudo apt install -y g++-aarch64-linux-gnu
	# On Ubuntu 18.04 you may have to link:	
	# sudo ln -s /usr/bin/arm-linux-gnueabihf-gcc-5 /usr/bin/arm-linux-gnueabihf-gcc
	# sudo ln -s /usr/bin/arm-linux-gnueabihf-g++-5 /usr/bin/arm-linux-gnueabihf-g++	
	sudo apt-get install -y $(PYTHON)-pip
	sudo apt-get install -y curl
	$(PIP) install -r $(SDK_PATH)/requirements.txt
	$(PIP) install $(SDK_PATH)/python

.PHONY: setup_fpga
setup_fpga: setup_base
	sudo apt-get install device-tree-compiler
	sudo rm -f /usr/bin/gmake && sudo ln -s make /usr/bin/gmake

.PHONY: setup_server
setup_server: setup_base

.PHONY: setup_web
setup_web: setup_base
	sudo apt-get install -y nodejs
	sudo apt-get install -y node-typescript
	sudo apt-get install -y npm # npm installed with nodejs
	#sudo rm -f /usr/bin/node && sudo ln -s /usr/bin/nodejs /usr/bin/node
	npm install typescript
	npm install @types/jquery@2.0.46 @types/jquery-mousewheel@3.1.5 websocket @types/node

.PHONY: setup_os
setup_os: setup_base
	sudo apt-get install -y libssl-dev bc qemu-user-static zerofree
	sudo apt-get install -y lib32stdc++6 lib32z1 u-boot-tools

###############################################################################
# CLEAN TARGETS
###############################################################################

# The "clean" target only removes the files related to the instrument specified by $(NAME)
# Use "clean_all" to remove everything
.PHONY: clean
clean:
	rm -rf $(patsubst %/.,%,$(TMP_PROJECT_PATH))

.PHONY: clean_all
clean_all:
	rm -rf $(TMP)<|MERGE_RESOLUTION|>--- conflicted
+++ resolved
@@ -13,17 +13,10 @@
 
 KOHERON_VERSION_FILE := $(SDK_PATH)/version
 KOHERON_VERSION := $(shell cat $(KOHERON_VERSION_FILE))
-<<<<<<< HEAD
 VIVADO_VERSION := 2020.1
 VIVADO_PATH := /tools/Xilinx/Vivado
 VITIS_PATH := /tools/Xilinx/Vitis
 PYTHON := python3
-PIP:= pip
-=======
-VIVADO_VERSION := 2017.2
-VIVADO_PATH := /opt/Xilinx/Vivado
-PYTHON := python3
->>>>>>> d348ed8d
 
 .PHONY: help
 help:
