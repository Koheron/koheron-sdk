import context
import os
import socket
import struct
import numpy as np

from instrument_manager import InstrumentManager
from koheron import KoheronClient
from drivers.common import Common

host = os.getenv('HOST','192.168.1.2')
project = os.getenv('NAME','')

im = InstrumentManager(host)
im.install_instrument(project)

client = KoheronClient(host)
common = Common(client)

def ip2long(ip):
    '''Convert an IP string to long'''
    packedIP = socket.inet_aton(ip)
    return struct.unpack("!L", packedIP)[0]

class TestsCommon:
    def test_get_bitstream_id(self):
        assert len(common.get_bitstream_id()) == 64

    def test_set_get_led(self):
        common.set_led(42)
        assert common.get_led() == 42

    def test_ip_on_leds(self):
        common.ip_on_leds()
        assert common.get_led() == ip2long(host)

    def test_get_dna(self):
        assert len(common.get_dna()) == 14

    def test_get_server_version(self):
        assert len(common.get_server_version()) == 7

    def test_get_instrument_config(self):
        config = common.get_instrument_config()
<<<<<<< HEAD
        assert 'addresses' in config
=======
        # pprint.pprint(config)
        assert 'memory' in config
>>>>>>> 36526dc9
        assert 'board' in config
        assert 'config_registers' in config
        assert 'status_registers' in config
        assert 'project' in config
        assert 'xdc' in config
        assert 'parameters' in config
        assert 'cores' in config

    def test_cfg_write_read(self):
        config = common.get_instrument_config()
        value = np.random.randint(16384, size=1)[0]
        common.cfg_write(common.mem_cfg.cfg['led'], value)
        assert common.cfg_read(common.mem_cfg.cfg['led']) == value

    def test_cfg_read_all(self):
        value = np.random.randint(16384, size=1)[0]
        common.cfg_write(0, value)
        assert common.cfg_read(0) == value
        assert common.cfg_read_all()[0] == value

    def test_sts_read_all(self):
        assert common.sts_read(0) == common.sts_read_all()[0]
<|MERGE_RESOLUTION|>--- conflicted
+++ resolved
@@ -42,12 +42,7 @@
 
     def test_get_instrument_config(self):
         config = common.get_instrument_config()
-<<<<<<< HEAD
-        assert 'addresses' in config
-=======
-        # pprint.pprint(config)
         assert 'memory' in config
->>>>>>> 36526dc9
         assert 'board' in config
         assert 'config_registers' in config
         assert 'status_registers' in config
